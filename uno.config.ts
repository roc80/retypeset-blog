<<<<<<< HEAD
=======
import type { Preset } from 'unocss'
>>>>>>> adbad9a0
import {
  defineConfig,
  presetAttributify,
  presetWind3,
  transformerDirectives,
  transformerVariantGroup,
  type Preset,
} from 'unocss'
import presetTheme from 'unocss-preset-theme'
import { themeConfig } from './src/config.ts'

const { light, dark } = themeConfig.color

export default defineConfig({
  presets: [
    presetWind3(),
    presetAttributify(),
    presetTheme({
      theme: {
        dark: {
          colors: {
            ...dark,
            highlight: 'oklch(0.93 0.195089 103.2532 / 0.2)', // rgba(255,235,0,0.5)
            note: 'oklch(70.7% 0.165 254.624 / 0.8)', // blue-400
            tip: 'oklch(76.5% 0.177 163.223 / 0.8)', // emerald-400
            important: 'oklch(71.4% 0.203 305.504 / 0.8)', // purple-400
            warning: 'oklch(82.8% 0.189 84.429 / 0.8)', // amber-400
            caution: 'oklch(70.4% 0.191 22.216 / 0.8)', // red-400
          },
        },
      },
    }) as Preset<object>,
  ],
  theme: {
    colors: {
      ...light,
      highlight: 'oklch(0.93 0.195089 103.2532 / 0.5)', // rgba(255,235,0,0.5)
      note: 'oklch(48.8% 0.243 264.376 / 0.8)', // blue-700
      tip: 'oklch(50.8% 0.118 165.612 / 0.8)', // emerald-700
      important: 'oklch(49.6% 0.265 301.924 / 0.8)', // purple-700
      warning: 'oklch(55.5% 0.163 48.998 / 0.8)', // amber-700
      caution: 'oklch(50.5% 0.213 27.518 / 0.8)', // red-700
    },
    fontFamily: {
      title: ['Snell-Black', 'EarlySummer-Subset', 'EarlySummer', 'ui-serif', 'Georgia', 'Cambria', 'Times New Roman', 'Times', 'serif'],
      navbar: ['STIX-Italic', 'EarlySummer-Subset', 'EarlySummer', 'ui-serif', 'Georgia', 'Cambria', 'Times New Roman', 'Times', 'serif'],
      time: ['Snell-Bold', 'ui-serif', 'Georgia', 'Cambria', 'Times New Roman', 'Times', 'serif'],
      serif: ['STIX', 'EarlySummer', 'ui-serif', 'Georgia', 'Cambria', 'Times New Roman', 'Times', 'serif'],
    },
  },
  rules: [
    ['scrollbar-hidden', {
      'scrollbar-width': 'none',
      '-ms-overflow-style': 'none',
    }],
  ],
  shortcuts: {
    'uno-desktop-column': 'fixed right-[max(5rem,calc(50vw-35rem))] w-14rem',
    'uno-tags-style': 'inline-block whitespace-nowrap border border-secondary/25 rounded-full px-3.2 py-0.7 c-secondary transition-colors ease-out hover:(border-secondary/80 text-primary)',
    'uno-decorative-line': 'mb-4.5 h-0.25 w-10 bg-secondary/25 lg:(mb-6 w-11)',
    'uno-tags-wrapper': 'flex flex-wrap gap-x-3 gap-y-3.2',
    'uno-round-border': 'border border-secondary/5 rounded border-solid',
  },
  variants: [
    (matcher) => {
      if (!matcher.startsWith('cjk:'))
        return matcher
      return {
        matcher: matcher.slice(4),
        selector: s => `${s}:is(:lang(zh), :lang(ja), :lang(ko))`,
      }
    },
  ],
  transformers: [
    transformerDirectives(),
    transformerVariantGroup(),
  ],
})<|MERGE_RESOLUTION|>--- conflicted
+++ resolved
@@ -1,7 +1,4 @@
-<<<<<<< HEAD
-=======
 import type { Preset } from 'unocss'
->>>>>>> adbad9a0
 import {
   defineConfig,
   presetAttributify,
