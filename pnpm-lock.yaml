lockfileVersion: '9.0'

settings:
  autoInstallPeers: true
  excludeLinksFromLockfile: false

importers:

  .:
    dependencies:
      '@astrojs/mdx':
        specifier: ^4.3.0
<<<<<<< HEAD
        version: 4.3.0(astro@5.8.0(@types/node@22.15.24)(jiti@2.4.2)(lightningcss@1.29.3)(rollup@4.41.1)(terser@5.39.0)(tsx@4.19.4)(typescript@5.8.3)(yaml@2.8.0))
=======
        version: 4.3.0(astro@5.8.0(@types/node@22.15.23)(jiti@2.4.2)(lightningcss@1.29.3)(rollup@4.41.1)(terser@5.39.0)(typescript@5.8.3)(yaml@2.8.0))
>>>>>>> 544c8a3a
      '@astrojs/partytown':
        specifier: ^2.1.4
        version: 2.1.4
      '@astrojs/sitemap':
        specifier: ^3.4.0
        version: 3.4.0
      astro:
        specifier: ^5.8.0
<<<<<<< HEAD
        version: 5.8.0(@types/node@22.15.24)(jiti@2.4.2)(lightningcss@1.29.3)(rollup@4.41.1)(terser@5.39.0)(tsx@4.19.4)(typescript@5.8.3)(yaml@2.8.0)
      astro-compress:
        specifier: ^2.3.8
        version: 2.3.8(@types/node@22.15.24)(jiti@2.4.2)(rollup@4.41.1)(tsx@4.19.4)(typescript@5.8.3)(yaml@2.8.0)
      astro-og-canvas:
        specifier: ^0.7.0
        version: 0.7.0(astro@5.8.0(@types/node@22.15.24)(jiti@2.4.2)(lightningcss@1.29.3)(rollup@4.41.1)(terser@5.39.0)(tsx@4.19.4)(typescript@5.8.3)(yaml@2.8.0))
=======
        version: 5.8.0(@types/node@22.15.23)(jiti@2.4.2)(lightningcss@1.29.3)(rollup@4.41.1)(terser@5.39.0)(typescript@5.8.3)(yaml@2.8.0)
      astro-compress:
        specifier: ^2.3.8
        version: 2.3.8(@types/node@22.15.23)(jiti@2.4.2)(rollup@4.41.1)(typescript@5.8.3)(yaml@2.8.0)
      astro-og-canvas:
        specifier: ^0.7.0
        version: 0.7.0(astro@5.8.0(@types/node@22.15.23)(jiti@2.4.2)(lightningcss@1.29.3)(rollup@4.41.1)(terser@5.39.0)(typescript@5.8.3)(yaml@2.8.0))
>>>>>>> 544c8a3a
      astro-robots-txt:
        specifier: ^1.0.0
        version: 1.0.0
      canvaskit-wasm:
        specifier: ^0.40.0
        version: 0.40.0
      feed:
        specifier: ^5.1.0
        version: 5.1.0
      gsap:
        specifier: ^3.13.0
        version: 3.13.0
      katex:
        specifier: ^0.16.22
        version: 0.16.22
      markdown-it:
        specifier: ^14.1.0
        version: 14.1.0
      mdast-util-to-string:
        specifier: ^4.0.0
        version: 4.0.0
      node-html-parser:
        specifier: ^7.0.1
        version: 7.0.1
      photoswipe:
        specifier: ^5.4.4
        version: 5.4.4
      reading-time:
        specifier: ^1.5.0
        version: 1.5.0
      rehype-autolink-headings:
        specifier: ^7.1.0
        version: 7.1.0
      rehype-external-links:
        specifier: ^3.0.0
        version: 3.0.0
      rehype-katex:
        specifier: ^7.0.1
        version: 7.0.1
      rehype-slug:
        specifier: ^6.0.0
        version: 6.0.0
      remark-directive:
        specifier: ^4.0.0
        version: 4.0.0
      remark-math:
        specifier: ^6.0.0
        version: 6.0.0
      sanitize-html:
        specifier: ^2.17.0
        version: 2.17.0
      sharp:
        specifier: ^0.34.2
        version: 0.34.2
      unist-util-visit:
        specifier: ^5.0.0
        version: 5.0.0
    devDependencies:
      '@antfu/eslint-config':
        specifier: ^4.13.2
<<<<<<< HEAD
        version: 4.13.2(@unocss/eslint-plugin@66.1.2(eslint@9.27.0(jiti@2.4.2))(typescript@5.8.3))(@vue/compiler-sfc@3.5.14)(astro-eslint-parser@1.2.2)(eslint-plugin-astro@1.3.1(eslint@9.27.0(jiti@2.4.2)))(eslint@9.27.0(jiti@2.4.2))(typescript@5.8.3)(vitest@3.1.1(@types/debug@4.1.12)(@types/node@22.15.24)(jiti@2.4.2)(lightningcss@1.29.3)(terser@5.39.0)(tsx@4.19.4)(yaml@2.8.0))
=======
        version: 4.13.2(@unocss/eslint-plugin@66.1.2(eslint@9.27.0(jiti@2.4.2))(typescript@5.8.3))(@vue/compiler-sfc@3.5.14)(astro-eslint-parser@1.2.2)(eslint-plugin-astro@1.3.1(eslint@9.27.0(jiti@2.4.2)))(eslint@9.27.0(jiti@2.4.2))(typescript@5.8.3)(vitest@3.1.1(@types/debug@4.1.12)(@types/node@22.15.23)(jiti@2.4.2)(lightningcss@1.29.3)(terser@5.39.0)(yaml@2.8.0))
>>>>>>> 544c8a3a
      '@astrojs/check':
        specifier: ^0.9.4
        version: 0.9.4(typescript@5.8.3)
      '@types/hast':
        specifier: ^3.0.4
        version: 3.0.4
      '@types/markdown-it':
        specifier: ^14.1.2
        version: 14.1.2
      '@types/node':
<<<<<<< HEAD
        specifier: ^22.15.24
        version: 22.15.24
=======
        specifier: ^22.15.23
        version: 22.15.23
>>>>>>> 544c8a3a
      '@types/sanitize-html':
        specifier: ^2.16.0
        version: 2.16.0
      '@unocss/eslint-plugin':
        specifier: 66.1.2
        version: 66.1.2(eslint@9.27.0(jiti@2.4.2))(typescript@5.8.3)
      '@unocss/preset-attributify':
        specifier: 66.1.2
        version: 66.1.2
      '@unocss/reset':
        specifier: 66.1.2
        version: 66.1.2
      astro-eslint-parser:
        specifier: ^1.2.2
        version: 1.2.2
      eslint:
        specifier: ^9.27.0
        version: 9.27.0(jiti@2.4.2)
      eslint-plugin-astro:
        specifier: ^1.3.1
        version: 1.3.1(eslint@9.27.0(jiti@2.4.2))
      esno:
        specifier: ^4.8.0
        version: 4.8.0
      lint-staged:
        specifier: ^16.1.0
        version: 16.1.0
      typescript:
        specifier: ~5.8.3
        version: 5.8.3
      unocss:
        specifier: 66.1.2
<<<<<<< HEAD
        version: 66.1.2(postcss@8.5.3)(vite@6.3.5(@types/node@22.15.24)(jiti@2.4.2)(lightningcss@1.29.3)(terser@5.39.0)(tsx@4.19.4)(yaml@2.8.0))(vue@3.5.14(typescript@5.8.3))
=======
        version: 66.1.2(postcss@8.5.3)(vite@6.3.5(@types/node@22.15.23)(jiti@2.4.2)(lightningcss@1.29.3)(terser@5.39.0)(yaml@2.8.0))(vue@3.5.14(typescript@5.8.3))
>>>>>>> 544c8a3a
      unocss-preset-theme:
        specifier: ^0.14.1
        version: 0.14.1(@unocss/core@66.1.2)

packages:

  '@ampproject/remapping@2.3.0':
    resolution: {integrity: sha512-30iZtAPgz+LTIYoeivqYo853f02jBYSd5uGnGpkFV0M3xOt9aN73erkgYAmZU43x4VfqcnLxW9Kpg3R5LC4YYw==}
    engines: {node: '>=6.0.0'}

  '@antfu/eslint-config@4.13.2':
    resolution: {integrity: sha512-F+IVIQUCfw6eW4H06c9a9USJ3UOnoBx4I0qsTL3kO6GcyJB6mwk+nawFf95DfHKT3fJKv58YPPz0XCmsY/w0XA==}
    hasBin: true
    peerDependencies:
      '@eslint-react/eslint-plugin': ^1.38.4
      '@prettier/plugin-xml': ^3.4.1
      '@unocss/eslint-plugin': '>=0.50.0'
      astro-eslint-parser: ^1.0.2
      eslint: ^9.10.0
      eslint-plugin-astro: ^1.2.0
      eslint-plugin-format: '>=0.1.0'
      eslint-plugin-react-hooks: ^5.2.0
      eslint-plugin-react-refresh: ^0.4.19
      eslint-plugin-solid: ^0.14.3
      eslint-plugin-svelte: '>=2.35.1'
      eslint-plugin-vuejs-accessibility: ^2.4.1
      prettier-plugin-astro: ^0.14.0
      prettier-plugin-slidev: ^1.0.5
      svelte-eslint-parser: '>=0.37.0'
    peerDependenciesMeta:
      '@eslint-react/eslint-plugin':
        optional: true
      '@prettier/plugin-xml':
        optional: true
      '@unocss/eslint-plugin':
        optional: true
      astro-eslint-parser:
        optional: true
      eslint-plugin-astro:
        optional: true
      eslint-plugin-format:
        optional: true
      eslint-plugin-react-hooks:
        optional: true
      eslint-plugin-react-refresh:
        optional: true
      eslint-plugin-solid:
        optional: true
      eslint-plugin-svelte:
        optional: true
      eslint-plugin-vuejs-accessibility:
        optional: true
      prettier-plugin-astro:
        optional: true
      prettier-plugin-slidev:
        optional: true
      svelte-eslint-parser:
        optional: true

  '@antfu/install-pkg@1.1.0':
    resolution: {integrity: sha512-MGQsmw10ZyI+EJo45CdSER4zEb+p31LpDAFp2Z3gkSd1yqVZGi0Ebx++YTEMonJy4oChEMLsxZ64j8FH6sSqtQ==}

  '@antfu/utils@8.1.1':
    resolution: {integrity: sha512-Mex9nXf9vR6AhcXmMrlz/HVgYYZpVGJ6YlPgwl7UnaFpnshXs6EK/oa5Gpf3CzENMjkvEx2tQtntGnb7UtSTOQ==}

  '@astrojs/check@0.9.4':
    resolution: {integrity: sha512-IOheHwCtpUfvogHHsvu0AbeRZEnjJg3MopdLddkJE70mULItS/Vh37BHcI00mcOJcH1vhD3odbpvWokpxam7xA==}
    hasBin: true
    peerDependencies:
      typescript: ^5.0.0

  '@astrojs/compiler@2.12.0':
    resolution: {integrity: sha512-7bCjW6tVDpUurQLeKBUN9tZ5kSv5qYrGmcn0sG0IwacL7isR2ZbyyA3AdZ4uxsuUFOS2SlgReTH7wkxO6zpqWA==}

  '@astrojs/internal-helpers@0.6.1':
    resolution: {integrity: sha512-l5Pqf6uZu31aG+3Lv8nl/3s4DbUzdlxTWDof4pEpto6GUJNhhCbelVi9dEyurOVyqaelwmS9oSyOWOENSfgo9A==}

  '@astrojs/language-server@2.15.4':
    resolution: {integrity: sha512-JivzASqTPR2bao9BWsSc/woPHH7OGSGc9aMxXL4U6egVTqBycB3ZHdBJPuOCVtcGLrzdWTosAqVPz1BVoxE0+A==}
    hasBin: true
    peerDependencies:
      prettier: ^3.0.0
      prettier-plugin-astro: '>=0.11.0'
    peerDependenciesMeta:
      prettier:
        optional: true
      prettier-plugin-astro:
        optional: true

  '@astrojs/markdown-remark@6.3.2':
    resolution: {integrity: sha512-bO35JbWpVvyKRl7cmSJD822e8YA8ThR/YbUsciWNA7yTcqpIAL2hJDToWP5KcZBWxGT6IOdOkHSXARSNZc4l/Q==}

  '@astrojs/mdx@4.3.0':
    resolution: {integrity: sha512-OGX2KvPeBzjSSKhkCqrUoDMyzFcjKt5nTE5SFw3RdoLf0nrhyCXBQcCyclzWy1+P+XpOamn+p+hm1EhpCRyPxw==}
    engines: {node: 18.20.8 || ^20.3.0 || >=22.0.0}
    peerDependencies:
      astro: ^5.0.0

  '@astrojs/partytown@2.1.4':
    resolution: {integrity: sha512-loUrAu0cGYFDC6dHVRiomdsBJ41VjDYXPA+B3Br51V5hENFgDSOLju86OIj1TvBACcsB22UQV7BlppODDG5gig==}

  '@astrojs/prism@3.3.0':
    resolution: {integrity: sha512-q8VwfU/fDZNoDOf+r7jUnMC2//H2l0TuQ6FkGJL8vD8nw/q5KiL3DS1KKBI3QhI9UQhpJ5dc7AtqfbXWuOgLCQ==}
    engines: {node: 18.20.8 || ^20.3.0 || >=22.0.0}

  '@astrojs/sitemap@3.4.0':
    resolution: {integrity: sha512-C5m/xsKvRSILKM3hy47n5wKtTQtJXn8epoYuUmCCstaE9XBt20yInym3Bz2uNbEiNfv11bokoW0MqeXPIvjFIQ==}

  '@astrojs/telemetry@3.3.0':
    resolution: {integrity: sha512-UFBgfeldP06qu6khs/yY+q1cDAaArM2/7AEIqQ9Cuvf7B1hNLq0xDrZkct+QoIGyjq56y8IaE2I3CTvG99mlhQ==}
    engines: {node: 18.20.8 || ^20.3.0 || >=22.0.0}

  '@astrojs/yaml2ts@0.2.2':
    resolution: {integrity: sha512-GOfvSr5Nqy2z5XiwqTouBBpy5FyI6DEe+/g/Mk5am9SjILN1S5fOEvYK0GuWHg98yS/dobP4m8qyqw/URW35fQ==}

  '@babel/helper-string-parser@7.27.1':
    resolution: {integrity: sha512-qMlSxKbpRlAridDExk92nSobyDdpPijUq2DW6oDnUqd0iOGxmQjyqhMIihI9+zv4LPyZdRje2cavWPbCbWm3eA==}
    engines: {node: '>=6.9.0'}

  '@babel/helper-validator-identifier@7.27.1':
    resolution: {integrity: sha512-D2hP9eA+Sqx1kBZgzxZh0y1trbuU+JoDkiEwqhQ36nodYqJwyEIhPSdMNd7lOm/4io72luTPWH20Yda0xOuUow==}
    engines: {node: '>=6.9.0'}

  '@babel/parser@7.27.3':
    resolution: {integrity: sha512-xyYxRj6+tLNDTWi0KCBcZ9V7yg3/lwL9DWh9Uwh/RIVlIfFidggcgxKX3GCXwCiswwcGRawBKbEg2LG/Y8eJhw==}
    engines: {node: '>=6.0.0'}
    hasBin: true

  '@babel/types@7.27.3':
    resolution: {integrity: sha512-Y1GkI4ktrtvmawoSq+4FCVHNryea6uR+qUQy0AGxLSsjCX0nVmkYQMBLHDkXZuo5hGx7eYdnIaslsdBFm7zbUw==}
    engines: {node: '>=6.9.0'}

  '@capsizecss/unpack@2.4.0':
    resolution: {integrity: sha512-GrSU71meACqcmIUxPYOJvGKF0yryjN/L1aCuE9DViCTJI7bfkjgYDPD1zbNDcINJwSSP6UaBZY9GAbYDO7re0Q==}

  '@clack/core@0.4.2':
    resolution: {integrity: sha512-NYQfcEy8MWIxrT5Fj8nIVchfRFA26yYKJcvBS7WlUIlw2OmQOY9DhGGXMovyI5J5PpxrCPGkgUi207EBrjpBvg==}

  '@clack/prompts@0.10.1':
    resolution: {integrity: sha512-Q0T02vx8ZM9XSv9/Yde0jTmmBQufZhPJfYAg2XrrrxWWaZgq1rr8nU8Hv710BQ1dhoP8rtY7YUdpGej2Qza/cw==}

  '@emmetio/abbreviation@2.3.3':
    resolution: {integrity: sha512-mgv58UrU3rh4YgbE/TzgLQwJ3pFsHHhCLqY20aJq+9comytTXUDNGG/SMtSeMJdkpxgXSXunBGLD8Boka3JyVA==}

  '@emmetio/css-abbreviation@2.1.8':
    resolution: {integrity: sha512-s9yjhJ6saOO/uk1V74eifykk2CBYi01STTK3WlXWGOepyKa23ymJ053+DNQjpFcy1ingpaO7AxCcwLvHFY9tuw==}

  '@emmetio/css-parser@0.4.0':
    resolution: {integrity: sha512-z7wkxRSZgrQHXVzObGkXG+Vmj3uRlpM11oCZ9pbaz0nFejvCDmAiNDpY75+wgXOcffKpj4rzGtwGaZxfJKsJxw==}

  '@emmetio/html-matcher@1.3.0':
    resolution: {integrity: sha512-NTbsvppE5eVyBMuyGfVu2CRrLvo7J4YHb6t9sBFLyY03WYhXET37qA4zOYUjBWFCRHO7pS1B9khERtY0f5JXPQ==}

  '@emmetio/scanner@1.0.4':
    resolution: {integrity: sha512-IqRuJtQff7YHHBk4G8YZ45uB9BaAGcwQeVzgj/zj8/UdOhtQpEIupUhSk8dys6spFIWVZVeK20CzGEnqR5SbqA==}

  '@emmetio/stream-reader-utils@0.1.0':
    resolution: {integrity: sha512-ZsZ2I9Vzso3Ho/pjZFsmmZ++FWeEd/txqybHTm4OgaZzdS8V9V/YYWQwg5TC38Z7uLWUV1vavpLLbjJtKubR1A==}

  '@emmetio/stream-reader@2.2.0':
    resolution: {integrity: sha512-fXVXEyFA5Yv3M3n8sUGT7+fvecGrZP4k6FnWWMSZVQf69kAq0LLpaBQLGcPR30m3zMmKYhECP4k/ZkzvhEW5kw==}

  '@emnapi/core@1.4.3':
    resolution: {integrity: sha512-4m62DuCE07lw01soJwPiBGC0nAww0Q+RY70VZ+n49yDIO13yyinhbWCeNnaob0lakDtWQzSdtNWzJeOJt2ma+g==}

  '@emnapi/runtime@1.4.3':
    resolution: {integrity: sha512-pBPWdu6MLKROBX05wSNKcNb++m5Er+KQ9QkB+WVM+pW2Kx9hoSrVTnu3BdkI5eBLZoKu/J6mW/B6i6bJB2ytXQ==}

  '@emnapi/wasi-threads@1.0.2':
    resolution: {integrity: sha512-5n3nTJblwRi8LlXkJ9eBzu+kZR8Yxcc7ubakyQTFzPMtIhFpUBRbsnc2Dv88IZDIbCDlBiWrknhB4Lsz7mg6BA==}

  '@es-joy/jsdoccomment@0.50.2':
    resolution: {integrity: sha512-YAdE/IJSpwbOTiaURNCKECdAwqrJuFiZhylmesBcIRawtYKnBR2wxPhoIewMg+Yu+QuYvHfJNReWpoxGBKOChA==}
    engines: {node: '>=18'}

  '@esbuild/aix-ppc64@0.25.5':
    resolution: {integrity: sha512-9o3TMmpmftaCMepOdA5k/yDw8SfInyzWWTjYTFCX3kPSDJMROQTb8jg+h9Cnwnmm1vOzvxN7gIfB5V2ewpjtGA==}
    engines: {node: '>=18'}
    cpu: [ppc64]
    os: [aix]

  '@esbuild/android-arm64@0.25.5':
    resolution: {integrity: sha512-VGzGhj4lJO+TVGV1v8ntCZWJktV7SGCs3Pn1GRWI1SBFtRALoomm8k5E9Pmwg3HOAal2VDc2F9+PM/rEY6oIDg==}
    engines: {node: '>=18'}
    cpu: [arm64]
    os: [android]

  '@esbuild/android-arm@0.25.5':
    resolution: {integrity: sha512-AdJKSPeEHgi7/ZhuIPtcQKr5RQdo6OO2IL87JkianiMYMPbCtot9fxPbrMiBADOWWm3T2si9stAiVsGbTQFkbA==}
    engines: {node: '>=18'}
    cpu: [arm]
    os: [android]

  '@esbuild/android-x64@0.25.5':
    resolution: {integrity: sha512-D2GyJT1kjvO//drbRT3Hib9XPwQeWd9vZoBJn+bu/lVsOZ13cqNdDeqIF/xQ5/VmWvMduP6AmXvylO/PIc2isw==}
    engines: {node: '>=18'}
    cpu: [x64]
    os: [android]

  '@esbuild/darwin-arm64@0.25.5':
    resolution: {integrity: sha512-GtaBgammVvdF7aPIgH2jxMDdivezgFu6iKpmT+48+F8Hhg5J/sfnDieg0aeG/jfSvkYQU2/pceFPDKlqZzwnfQ==}
    engines: {node: '>=18'}
    cpu: [arm64]
    os: [darwin]

  '@esbuild/darwin-x64@0.25.5':
    resolution: {integrity: sha512-1iT4FVL0dJ76/q1wd7XDsXrSW+oLoquptvh4CLR4kITDtqi2e/xwXwdCVH8hVHU43wgJdsq7Gxuzcs6Iq/7bxQ==}
    engines: {node: '>=18'}
    cpu: [x64]
    os: [darwin]

  '@esbuild/freebsd-arm64@0.25.5':
    resolution: {integrity: sha512-nk4tGP3JThz4La38Uy/gzyXtpkPW8zSAmoUhK9xKKXdBCzKODMc2adkB2+8om9BDYugz+uGV7sLmpTYzvmz6Sw==}
    engines: {node: '>=18'}
    cpu: [arm64]
    os: [freebsd]

  '@esbuild/freebsd-x64@0.25.5':
    resolution: {integrity: sha512-PrikaNjiXdR2laW6OIjlbeuCPrPaAl0IwPIaRv+SMV8CiM8i2LqVUHFC1+8eORgWyY7yhQY+2U2fA55mBzReaw==}
    engines: {node: '>=18'}
    cpu: [x64]
    os: [freebsd]

  '@esbuild/linux-arm64@0.25.5':
    resolution: {integrity: sha512-Z9kfb1v6ZlGbWj8EJk9T6czVEjjq2ntSYLY2cw6pAZl4oKtfgQuS4HOq41M/BcoLPzrUbNd+R4BXFyH//nHxVg==}
    engines: {node: '>=18'}
    cpu: [arm64]
    os: [linux]

  '@esbuild/linux-arm@0.25.5':
    resolution: {integrity: sha512-cPzojwW2okgh7ZlRpcBEtsX7WBuqbLrNXqLU89GxWbNt6uIg78ET82qifUy3W6OVww6ZWobWub5oqZOVtwolfw==}
    engines: {node: '>=18'}
    cpu: [arm]
    os: [linux]

  '@esbuild/linux-ia32@0.25.5':
    resolution: {integrity: sha512-sQ7l00M8bSv36GLV95BVAdhJ2QsIbCuCjh/uYrWiMQSUuV+LpXwIqhgJDcvMTj+VsQmqAHL2yYaasENvJ7CDKA==}
    engines: {node: '>=18'}
    cpu: [ia32]
    os: [linux]

  '@esbuild/linux-loong64@0.25.5':
    resolution: {integrity: sha512-0ur7ae16hDUC4OL5iEnDb0tZHDxYmuQyhKhsPBV8f99f6Z9KQM02g33f93rNH5A30agMS46u2HP6qTdEt6Q1kg==}
    engines: {node: '>=18'}
    cpu: [loong64]
    os: [linux]

  '@esbuild/linux-mips64el@0.25.5':
    resolution: {integrity: sha512-kB/66P1OsHO5zLz0i6X0RxlQ+3cu0mkxS3TKFvkb5lin6uwZ/ttOkP3Z8lfR9mJOBk14ZwZ9182SIIWFGNmqmg==}
    engines: {node: '>=18'}
    cpu: [mips64el]
    os: [linux]

  '@esbuild/linux-ppc64@0.25.5':
    resolution: {integrity: sha512-UZCmJ7r9X2fe2D6jBmkLBMQetXPXIsZjQJCjgwpVDz+YMcS6oFR27alkgGv3Oqkv07bxdvw7fyB71/olceJhkQ==}
    engines: {node: '>=18'}
    cpu: [ppc64]
    os: [linux]

  '@esbuild/linux-riscv64@0.25.5':
    resolution: {integrity: sha512-kTxwu4mLyeOlsVIFPfQo+fQJAV9mh24xL+y+Bm6ej067sYANjyEw1dNHmvoqxJUCMnkBdKpvOn0Ahql6+4VyeA==}
    engines: {node: '>=18'}
    cpu: [riscv64]
    os: [linux]

  '@esbuild/linux-s390x@0.25.5':
    resolution: {integrity: sha512-K2dSKTKfmdh78uJ3NcWFiqyRrimfdinS5ErLSn3vluHNeHVnBAFWC8a4X5N+7FgVE1EjXS1QDZbpqZBjfrqMTQ==}
    engines: {node: '>=18'}
    cpu: [s390x]
    os: [linux]

  '@esbuild/linux-x64@0.25.5':
    resolution: {integrity: sha512-uhj8N2obKTE6pSZ+aMUbqq+1nXxNjZIIjCjGLfsWvVpy7gKCOL6rsY1MhRh9zLtUtAI7vpgLMK6DxjO8Qm9lJw==}
    engines: {node: '>=18'}
    cpu: [x64]
    os: [linux]

  '@esbuild/netbsd-arm64@0.25.5':
    resolution: {integrity: sha512-pwHtMP9viAy1oHPvgxtOv+OkduK5ugofNTVDilIzBLpoWAM16r7b/mxBvfpuQDpRQFMfuVr5aLcn4yveGvBZvw==}
    engines: {node: '>=18'}
    cpu: [arm64]
    os: [netbsd]

  '@esbuild/netbsd-x64@0.25.5':
    resolution: {integrity: sha512-WOb5fKrvVTRMfWFNCroYWWklbnXH0Q5rZppjq0vQIdlsQKuw6mdSihwSo4RV/YdQ5UCKKvBy7/0ZZYLBZKIbwQ==}
    engines: {node: '>=18'}
    cpu: [x64]
    os: [netbsd]

  '@esbuild/openbsd-arm64@0.25.5':
    resolution: {integrity: sha512-7A208+uQKgTxHd0G0uqZO8UjK2R0DDb4fDmERtARjSHWxqMTye4Erz4zZafx7Di9Cv+lNHYuncAkiGFySoD+Mw==}
    engines: {node: '>=18'}
    cpu: [arm64]
    os: [openbsd]

  '@esbuild/openbsd-x64@0.25.5':
    resolution: {integrity: sha512-G4hE405ErTWraiZ8UiSoesH8DaCsMm0Cay4fsFWOOUcz8b8rC6uCvnagr+gnioEjWn0wC+o1/TAHt+It+MpIMg==}
    engines: {node: '>=18'}
    cpu: [x64]
    os: [openbsd]

  '@esbuild/sunos-x64@0.25.5':
    resolution: {integrity: sha512-l+azKShMy7FxzY0Rj4RCt5VD/q8mG/e+mDivgspo+yL8zW7qEwctQ6YqKX34DTEleFAvCIUviCFX1SDZRSyMQA==}
    engines: {node: '>=18'}
    cpu: [x64]
    os: [sunos]

  '@esbuild/win32-arm64@0.25.5':
    resolution: {integrity: sha512-O2S7SNZzdcFG7eFKgvwUEZ2VG9D/sn/eIiz8XRZ1Q/DO5a3s76Xv0mdBzVM5j5R639lXQmPmSo0iRpHqUUrsxw==}
    engines: {node: '>=18'}
    cpu: [arm64]
    os: [win32]

  '@esbuild/win32-ia32@0.25.5':
    resolution: {integrity: sha512-onOJ02pqs9h1iMJ1PQphR+VZv8qBMQ77Klcsqv9CNW2w6yLqoURLcgERAIurY6QE63bbLuqgP9ATqajFLK5AMQ==}
    engines: {node: '>=18'}
    cpu: [ia32]
    os: [win32]

  '@esbuild/win32-x64@0.25.5':
    resolution: {integrity: sha512-TXv6YnJ8ZMVdX+SXWVBo/0p8LTcrUYngpWjvm91TMjjBQii7Oz11Lw5lbDV5Y0TzuhSJHwiH4hEtC1I42mMS0g==}
    engines: {node: '>=18'}
    cpu: [x64]
    os: [win32]

  '@eslint-community/eslint-plugin-eslint-comments@4.5.0':
    resolution: {integrity: sha512-MAhuTKlr4y/CE3WYX26raZjy+I/kS2PLKSzvfmDCGrBLTFHOYwqROZdr4XwPgXwX3K9rjzMr4pSmUWGnzsUyMg==}
    engines: {node: ^12.22.0 || ^14.17.0 || >=16.0.0}
    peerDependencies:
      eslint: ^6.0.0 || ^7.0.0 || ^8.0.0 || ^9.0.0

  '@eslint-community/eslint-utils@4.7.0':
    resolution: {integrity: sha512-dyybb3AcajC7uha6CvhdVRJqaKyn7w2YKqKyAN37NKYgZT36w+iRb0Dymmc5qEJ549c/S31cMMSFd75bteCpCw==}
    engines: {node: ^12.22.0 || ^14.17.0 || >=16.0.0}
    peerDependencies:
      eslint: ^6.0.0 || ^7.0.0 || >=8.0.0

  '@eslint-community/regexpp@4.12.1':
    resolution: {integrity: sha512-CCZCDJuduB9OUkFkY2IgppNZMi2lBQgD2qzwXkEia16cge2pijY/aXi96CJMquDMn3nJdlPV1A5KrJEXwfLNzQ==}
    engines: {node: ^12.0.0 || ^14.0.0 || >=16.0.0}

  '@eslint/compat@1.2.9':
    resolution: {integrity: sha512-gCdSY54n7k+driCadyMNv8JSPzYLeDVM/ikZRtvtROBpRdFSkS8W9A82MqsaY7lZuwL0wiapgD0NT1xT0hyJsA==}
    engines: {node: ^18.18.0 || ^20.9.0 || >=21.1.0}
    peerDependencies:
      eslint: ^9.10.0
    peerDependenciesMeta:
      eslint:
        optional: true

  '@eslint/config-array@0.20.0':
    resolution: {integrity: sha512-fxlS1kkIjx8+vy2SjuCB94q3htSNrufYTXubwiBFeaQHbH6Ipi43gFJq2zCMt6PHhImH3Xmr0NksKDvchWlpQQ==}
    engines: {node: ^18.18.0 || ^20.9.0 || >=21.1.0}

  '@eslint/config-helpers@0.2.2':
    resolution: {integrity: sha512-+GPzk8PlG0sPpzdU5ZvIRMPidzAnZDl/s9L+y13iodqvb8leL53bTannOrQ/Im7UkpsmFU5Ily5U60LWixnmLg==}
    engines: {node: ^18.18.0 || ^20.9.0 || >=21.1.0}

  '@eslint/core@0.10.0':
    resolution: {integrity: sha512-gFHJ+xBOo4G3WRlR1e/3G8A6/KZAH6zcE/hkLRCZTi/B9avAG365QhFA8uOGzTMqgTghpn7/fSnscW++dpMSAw==}
    engines: {node: ^18.18.0 || ^20.9.0 || >=21.1.0}

  '@eslint/core@0.13.0':
    resolution: {integrity: sha512-yfkgDw1KR66rkT5A8ci4irzDysN7FRpq3ttJolR88OqQikAWqwA8j5VZyas+vjyBNFIJ7MfybJ9plMILI2UrCw==}
    engines: {node: ^18.18.0 || ^20.9.0 || >=21.1.0}

  '@eslint/core@0.14.0':
    resolution: {integrity: sha512-qIbV0/JZr7iSDjqAc60IqbLdsj9GDt16xQtWD+B78d/HAlvysGdZZ6rpJHGAc2T0FQx1X6thsSPdnoiGKdNtdg==}
    engines: {node: ^18.18.0 || ^20.9.0 || >=21.1.0}

  '@eslint/eslintrc@3.3.1':
    resolution: {integrity: sha512-gtF186CXhIl1p4pJNGZw8Yc6RlshoePRvE0X91oPGb3vZ8pM3qOS9W9NGPat9LziaBV7XrJWGylNQXkGcnM3IQ==}
    engines: {node: ^18.18.0 || ^20.9.0 || >=21.1.0}

  '@eslint/js@9.27.0':
    resolution: {integrity: sha512-G5JD9Tu5HJEu4z2Uo4aHY2sLV64B7CDMXxFzqzjl3NKd6RVzSXNoE80jk7Y0lJkTTkjiIhBAqmlYwjuBY3tvpA==}
    engines: {node: ^18.18.0 || ^20.9.0 || >=21.1.0}

  '@eslint/markdown@6.4.0':
    resolution: {integrity: sha512-J07rR8uBSNFJ9iliNINrchilpkmCihPmTVotpThUeKEn5G8aBBZnkjNBy/zovhJA5LBk1vWU9UDlhqKSc/dViQ==}
    engines: {node: ^18.18.0 || ^20.9.0 || >=21.1.0}

  '@eslint/object-schema@2.1.6':
    resolution: {integrity: sha512-RBMg5FRL0I0gs51M/guSAj5/e14VQ4tpZnQNWwuDT66P14I43ItmPfIZRhO9fUVIPOAQXU47atlywZ/czoqFPA==}
    engines: {node: ^18.18.0 || ^20.9.0 || >=21.1.0}

  '@eslint/plugin-kit@0.2.8':
    resolution: {integrity: sha512-ZAoA40rNMPwSm+AeHpCq8STiNAwzWLJuP8Xv4CHIc9wv/PSuExjMrmjfYNj682vW0OOiZ1HKxzvjQr9XZIisQA==}
    engines: {node: ^18.18.0 || ^20.9.0 || >=21.1.0}

  '@eslint/plugin-kit@0.3.1':
    resolution: {integrity: sha512-0J+zgWxHN+xXONWIyPWKFMgVuJoZuGiIFu8yxk7RJjxkzpGmyja5wRFqZIVtjDVOQpV+Rw0iOAjYPE2eQyjr0w==}
    engines: {node: ^18.18.0 || ^20.9.0 || >=21.1.0}

  '@humanfs/core@0.19.1':
    resolution: {integrity: sha512-5DyQ4+1JEUzejeK1JGICcideyfUbGixgS9jNgex5nqkW+cY7WZhxBigmieN5Qnw9ZosSNVC9KQKyb+GUaGyKUA==}
    engines: {node: '>=18.18.0'}

  '@humanfs/node@0.16.6':
    resolution: {integrity: sha512-YuI2ZHQL78Q5HbhDiBA1X4LmYdXCKCMQIfw0pw7piHJwyREFebJUvrQN4cMssyES6x+vfUbx1CIpaQUKYdQZOw==}
    engines: {node: '>=18.18.0'}

  '@humanwhocodes/module-importer@1.0.1':
    resolution: {integrity: sha512-bxveV4V8v5Yb4ncFTT3rPSgZBOpCkjfK0y4oVVVJwIuDVBRMDXrPyXRL988i5ap9m9bnyEEjWfm5WkBmtffLfA==}
    engines: {node: '>=12.22'}

  '@humanwhocodes/retry@0.3.1':
    resolution: {integrity: sha512-JBxkERygn7Bv/GbN5Rv8Ul6LVknS+5Bp6RgDC/O8gEBU/yeH5Ui5C/OlWrTb6qct7LjjfT6Re2NxB0ln0yYybA==}
    engines: {node: '>=18.18'}

  '@humanwhocodes/retry@0.4.3':
    resolution: {integrity: sha512-bV0Tgo9K4hfPCek+aMAn81RppFKv2ySDQeMoSZuvTASywNTnVJCArCZE2FWqpvIatKu7VMRLWlR1EazvVhDyhQ==}
    engines: {node: '>=18.18'}

  '@iconify/types@2.0.0':
    resolution: {integrity: sha512-+wluvCrRhXrhyOmRDJ3q8mux9JkKy5SJ/v8ol2tu4FVjyYvtEzkc/3pK15ET6RKg4b4w4BmTk1+gsCUhf21Ykg==}

  '@iconify/utils@2.3.0':
    resolution: {integrity: sha512-GmQ78prtwYW6EtzXRU1rY+KwOKfz32PD7iJh6Iyqw68GiKuoZ2A6pRtzWONz5VQJbp50mEjXh/7NkumtrAgRKA==}

  '@img/sharp-darwin-arm64@0.33.5':
    resolution: {integrity: sha512-UT4p+iz/2H4twwAoLCqfA9UH5pI6DggwKEGuaPy7nCVQ8ZsiY5PIcrRvD1DzuY3qYL07NtIQcWnBSY/heikIFQ==}
    engines: {node: ^18.17.0 || ^20.3.0 || >=21.0.0}
    cpu: [arm64]
    os: [darwin]

  '@img/sharp-darwin-arm64@0.34.2':
    resolution: {integrity: sha512-OfXHZPppddivUJnqyKoi5YVeHRkkNE2zUFT2gbpKxp/JZCFYEYubnMg+gOp6lWfasPrTS+KPosKqdI+ELYVDtg==}
    engines: {node: ^18.17.0 || ^20.3.0 || >=21.0.0}
    cpu: [arm64]
    os: [darwin]

  '@img/sharp-darwin-x64@0.33.5':
    resolution: {integrity: sha512-fyHac4jIc1ANYGRDxtiqelIbdWkIuQaI84Mv45KvGRRxSAa7o7d1ZKAOBaYbnepLC1WqxfpimdeWfvqqSGwR2Q==}
    engines: {node: ^18.17.0 || ^20.3.0 || >=21.0.0}
    cpu: [x64]
    os: [darwin]

  '@img/sharp-darwin-x64@0.34.2':
    resolution: {integrity: sha512-dYvWqmjU9VxqXmjEtjmvHnGqF8GrVjM2Epj9rJ6BUIXvk8slvNDJbhGFvIoXzkDhrJC2jUxNLz/GUjjvSzfw+g==}
    engines: {node: ^18.17.0 || ^20.3.0 || >=21.0.0}
    cpu: [x64]
    os: [darwin]

  '@img/sharp-libvips-darwin-arm64@1.0.4':
    resolution: {integrity: sha512-XblONe153h0O2zuFfTAbQYAX2JhYmDHeWikp1LM9Hul9gVPjFY427k6dFEcOL72O01QxQsWi761svJ/ev9xEDg==}
    cpu: [arm64]
    os: [darwin]

  '@img/sharp-libvips-darwin-arm64@1.1.0':
    resolution: {integrity: sha512-HZ/JUmPwrJSoM4DIQPv/BfNh9yrOA8tlBbqbLz4JZ5uew2+o22Ik+tHQJcih7QJuSa0zo5coHTfD5J8inqj9DA==}
    cpu: [arm64]
    os: [darwin]

  '@img/sharp-libvips-darwin-x64@1.0.4':
    resolution: {integrity: sha512-xnGR8YuZYfJGmWPvmlunFaWJsb9T/AO2ykoP3Fz/0X5XV2aoYBPkX6xqCQvUTKKiLddarLaxpzNe+b1hjeWHAQ==}
    cpu: [x64]
    os: [darwin]

  '@img/sharp-libvips-darwin-x64@1.1.0':
    resolution: {integrity: sha512-Xzc2ToEmHN+hfvsl9wja0RlnXEgpKNmftriQp6XzY/RaSfwD9th+MSh0WQKzUreLKKINb3afirxW7A0fz2YWuQ==}
    cpu: [x64]
    os: [darwin]

  '@img/sharp-libvips-linux-arm64@1.0.4':
    resolution: {integrity: sha512-9B+taZ8DlyyqzZQnoeIvDVR/2F4EbMepXMc/NdVbkzsJbzkUjhXv/70GQJ7tdLA4YJgNP25zukcxpX2/SueNrA==}
    cpu: [arm64]
    os: [linux]

  '@img/sharp-libvips-linux-arm64@1.1.0':
    resolution: {integrity: sha512-IVfGJa7gjChDET1dK9SekxFFdflarnUB8PwW8aGwEoF3oAsSDuNUTYS+SKDOyOJxQyDC1aPFMuRYLoDInyV9Ew==}
    cpu: [arm64]
    os: [linux]

  '@img/sharp-libvips-linux-arm@1.0.5':
    resolution: {integrity: sha512-gvcC4ACAOPRNATg/ov8/MnbxFDJqf/pDePbBnuBDcjsI8PssmjoKMAz4LtLaVi+OnSb5FK/yIOamqDwGmXW32g==}
    cpu: [arm]
    os: [linux]

  '@img/sharp-libvips-linux-arm@1.1.0':
    resolution: {integrity: sha512-s8BAd0lwUIvYCJyRdFqvsj+BJIpDBSxs6ivrOPm/R7piTs5UIwY5OjXrP2bqXC9/moGsyRa37eYWYCOGVXxVrA==}
    cpu: [arm]
    os: [linux]

  '@img/sharp-libvips-linux-ppc64@1.1.0':
    resolution: {integrity: sha512-tiXxFZFbhnkWE2LA8oQj7KYR+bWBkiV2nilRldT7bqoEZ4HiDOcePr9wVDAZPi/Id5fT1oY9iGnDq20cwUz8lQ==}
    cpu: [ppc64]
    os: [linux]

  '@img/sharp-libvips-linux-s390x@1.0.4':
    resolution: {integrity: sha512-u7Wz6ntiSSgGSGcjZ55im6uvTrOxSIS8/dgoVMoiGE9I6JAfU50yH5BoDlYA1tcuGS7g/QNtetJnxA6QEsCVTA==}
    cpu: [s390x]
    os: [linux]

  '@img/sharp-libvips-linux-s390x@1.1.0':
    resolution: {integrity: sha512-xukSwvhguw7COyzvmjydRb3x/09+21HykyapcZchiCUkTThEQEOMtBj9UhkaBRLuBrgLFzQ2wbxdeCCJW/jgJA==}
    cpu: [s390x]
    os: [linux]

  '@img/sharp-libvips-linux-x64@1.0.4':
    resolution: {integrity: sha512-MmWmQ3iPFZr0Iev+BAgVMb3ZyC4KeFc3jFxnNbEPas60e1cIfevbtuyf9nDGIzOaW9PdnDciJm+wFFaTlj5xYw==}
    cpu: [x64]
    os: [linux]

  '@img/sharp-libvips-linux-x64@1.1.0':
    resolution: {integrity: sha512-yRj2+reB8iMg9W5sULM3S74jVS7zqSzHG3Ol/twnAAkAhnGQnpjj6e4ayUz7V+FpKypwgs82xbRdYtchTTUB+Q==}
    cpu: [x64]
    os: [linux]

  '@img/sharp-libvips-linuxmusl-arm64@1.0.4':
    resolution: {integrity: sha512-9Ti+BbTYDcsbp4wfYib8Ctm1ilkugkA/uscUn6UXK1ldpC1JjiXbLfFZtRlBhjPZ5o1NCLiDbg8fhUPKStHoTA==}
    cpu: [arm64]
    os: [linux]

  '@img/sharp-libvips-linuxmusl-arm64@1.1.0':
    resolution: {integrity: sha512-jYZdG+whg0MDK+q2COKbYidaqW/WTz0cc1E+tMAusiDygrM4ypmSCjOJPmFTvHHJ8j/6cAGyeDWZOsK06tP33w==}
    cpu: [arm64]
    os: [linux]

  '@img/sharp-libvips-linuxmusl-x64@1.0.4':
    resolution: {integrity: sha512-viYN1KX9m+/hGkJtvYYp+CCLgnJXwiQB39damAO7WMdKWlIhmYTfHjwSbQeUK/20vY154mwezd9HflVFM1wVSw==}
    cpu: [x64]
    os: [linux]

  '@img/sharp-libvips-linuxmusl-x64@1.1.0':
    resolution: {integrity: sha512-wK7SBdwrAiycjXdkPnGCPLjYb9lD4l6Ze2gSdAGVZrEL05AOUJESWU2lhlC+Ffn5/G+VKuSm6zzbQSzFX/P65A==}
    cpu: [x64]
    os: [linux]

  '@img/sharp-linux-arm64@0.33.5':
    resolution: {integrity: sha512-JMVv+AMRyGOHtO1RFBiJy/MBsgz0x4AWrT6QoEVVTyh1E39TrCUpTRI7mx9VksGX4awWASxqCYLCV4wBZHAYxA==}
    engines: {node: ^18.17.0 || ^20.3.0 || >=21.0.0}
    cpu: [arm64]
    os: [linux]

  '@img/sharp-linux-arm64@0.34.2':
    resolution: {integrity: sha512-D8n8wgWmPDakc83LORcfJepdOSN6MvWNzzz2ux0MnIbOqdieRZwVYY32zxVx+IFUT8er5KPcyU3XXsn+GzG/0Q==}
    engines: {node: ^18.17.0 || ^20.3.0 || >=21.0.0}
    cpu: [arm64]
    os: [linux]

  '@img/sharp-linux-arm@0.33.5':
    resolution: {integrity: sha512-JTS1eldqZbJxjvKaAkxhZmBqPRGmxgu+qFKSInv8moZ2AmT5Yib3EQ1c6gp493HvrvV8QgdOXdyaIBrhvFhBMQ==}
    engines: {node: ^18.17.0 || ^20.3.0 || >=21.0.0}
    cpu: [arm]
    os: [linux]

  '@img/sharp-linux-arm@0.34.2':
    resolution: {integrity: sha512-0DZzkvuEOqQUP9mo2kjjKNok5AmnOr1jB2XYjkaoNRwpAYMDzRmAqUIa1nRi58S2WswqSfPOWLNOr0FDT3H5RQ==}
    engines: {node: ^18.17.0 || ^20.3.0 || >=21.0.0}
    cpu: [arm]
    os: [linux]

  '@img/sharp-linux-s390x@0.33.5':
    resolution: {integrity: sha512-y/5PCd+mP4CA/sPDKl2961b+C9d+vPAveS33s6Z3zfASk2j5upL6fXVPZi7ztePZ5CuH+1kW8JtvxgbuXHRa4Q==}
    engines: {node: ^18.17.0 || ^20.3.0 || >=21.0.0}
    cpu: [s390x]
    os: [linux]

  '@img/sharp-linux-s390x@0.34.2':
    resolution: {integrity: sha512-EGZ1xwhBI7dNISwxjChqBGELCWMGDvmxZXKjQRuqMrakhO8QoMgqCrdjnAqJq/CScxfRn+Bb7suXBElKQpPDiw==}
    engines: {node: ^18.17.0 || ^20.3.0 || >=21.0.0}
    cpu: [s390x]
    os: [linux]

  '@img/sharp-linux-x64@0.33.5':
    resolution: {integrity: sha512-opC+Ok5pRNAzuvq1AG0ar+1owsu842/Ab+4qvU879ippJBHvyY5n2mxF1izXqkPYlGuP/M556uh53jRLJmzTWA==}
    engines: {node: ^18.17.0 || ^20.3.0 || >=21.0.0}
    cpu: [x64]
    os: [linux]

  '@img/sharp-linux-x64@0.34.2':
    resolution: {integrity: sha512-sD7J+h5nFLMMmOXYH4DD9UtSNBD05tWSSdWAcEyzqW8Cn5UxXvsHAxmxSesYUsTOBmUnjtxghKDl15EvfqLFbQ==}
    engines: {node: ^18.17.0 || ^20.3.0 || >=21.0.0}
    cpu: [x64]
    os: [linux]

  '@img/sharp-linuxmusl-arm64@0.33.5':
    resolution: {integrity: sha512-XrHMZwGQGvJg2V/oRSUfSAfjfPxO+4DkiRh6p2AFjLQztWUuY/o8Mq0eMQVIY7HJ1CDQUJlxGGZRw1a5bqmd1g==}
    engines: {node: ^18.17.0 || ^20.3.0 || >=21.0.0}
    cpu: [arm64]
    os: [linux]

  '@img/sharp-linuxmusl-arm64@0.34.2':
    resolution: {integrity: sha512-NEE2vQ6wcxYav1/A22OOxoSOGiKnNmDzCYFOZ949xFmrWZOVII1Bp3NqVVpvj+3UeHMFyN5eP/V5hzViQ5CZNA==}
    engines: {node: ^18.17.0 || ^20.3.0 || >=21.0.0}
    cpu: [arm64]
    os: [linux]

  '@img/sharp-linuxmusl-x64@0.33.5':
    resolution: {integrity: sha512-WT+d/cgqKkkKySYmqoZ8y3pxx7lx9vVejxW/W4DOFMYVSkErR+w7mf2u8m/y4+xHe7yY9DAXQMWQhpnMuFfScw==}
    engines: {node: ^18.17.0 || ^20.3.0 || >=21.0.0}
    cpu: [x64]
    os: [linux]

  '@img/sharp-linuxmusl-x64@0.34.2':
    resolution: {integrity: sha512-DOYMrDm5E6/8bm/yQLCWyuDJwUnlevR8xtF8bs+gjZ7cyUNYXiSf/E8Kp0Ss5xasIaXSHzb888V1BE4i1hFhAA==}
    engines: {node: ^18.17.0 || ^20.3.0 || >=21.0.0}
    cpu: [x64]
    os: [linux]

  '@img/sharp-wasm32@0.33.5':
    resolution: {integrity: sha512-ykUW4LVGaMcU9lu9thv85CbRMAwfeadCJHRsg2GmeRa/cJxsVY9Rbd57JcMxBkKHag5U/x7TSBpScF4U8ElVzg==}
    engines: {node: ^18.17.0 || ^20.3.0 || >=21.0.0}
    cpu: [wasm32]

  '@img/sharp-wasm32@0.34.2':
    resolution: {integrity: sha512-/VI4mdlJ9zkaq53MbIG6rZY+QRN3MLbR6usYlgITEzi4Rpx5S6LFKsycOQjkOGmqTNmkIdLjEvooFKwww6OpdQ==}
    engines: {node: ^18.17.0 || ^20.3.0 || >=21.0.0}
    cpu: [wasm32]

  '@img/sharp-win32-arm64@0.34.2':
    resolution: {integrity: sha512-cfP/r9FdS63VA5k0xiqaNaEoGxBg9k7uE+RQGzuK9fHt7jib4zAVVseR9LsE4gJcNWgT6APKMNnCcnyOtmSEUQ==}
    engines: {node: ^18.17.0 || ^20.3.0 || >=21.0.0}
    cpu: [arm64]
    os: [win32]

  '@img/sharp-win32-ia32@0.33.5':
    resolution: {integrity: sha512-T36PblLaTwuVJ/zw/LaH0PdZkRz5rd3SmMHX8GSmR7vtNSP5Z6bQkExdSK7xGWyxLw4sUknBuugTelgw2faBbQ==}
    engines: {node: ^18.17.0 || ^20.3.0 || >=21.0.0}
    cpu: [ia32]
    os: [win32]

  '@img/sharp-win32-ia32@0.34.2':
    resolution: {integrity: sha512-QLjGGvAbj0X/FXl8n1WbtQ6iVBpWU7JO94u/P2M4a8CFYsvQi4GW2mRy/JqkRx0qpBzaOdKJKw8uc930EX2AHw==}
    engines: {node: ^18.17.0 || ^20.3.0 || >=21.0.0}
    cpu: [ia32]
    os: [win32]

  '@img/sharp-win32-x64@0.33.5':
    resolution: {integrity: sha512-MpY/o8/8kj+EcnxwvrP4aTJSWw/aZ7JIGR4aBeZkZw5B7/Jn+tY9/VNwtcoGmdT7GfggGIU4kygOMSbYnOrAbg==}
    engines: {node: ^18.17.0 || ^20.3.0 || >=21.0.0}
    cpu: [x64]
    os: [win32]

  '@img/sharp-win32-x64@0.34.2':
    resolution: {integrity: sha512-aUdT6zEYtDKCaxkofmmJDJYGCf0+pJg3eU9/oBuqvEeoB9dKI6ZLc/1iLJCTuJQDO4ptntAlkUmHgGjyuobZbw==}
    engines: {node: ^18.17.0 || ^20.3.0 || >=21.0.0}
    cpu: [x64]
    os: [win32]

  '@jridgewell/gen-mapping@0.3.8':
    resolution: {integrity: sha512-imAbBGkb+ebQyxKgzv5Hu2nmROxoDOXHh80evxdoXNOrvAnVx7zimzc1Oo5h9RlfV4vPXaE2iM5pOFbvOCClWA==}
    engines: {node: '>=6.0.0'}

  '@jridgewell/resolve-uri@3.1.2':
    resolution: {integrity: sha512-bRISgCIjP20/tbWSPWMEi54QVPRZExkuD9lJL+UIxUKtwVJA8wW1Trb1jMs1RFXo1CBTNZ/5hpC9QvmKWdopKw==}
    engines: {node: '>=6.0.0'}

  '@jridgewell/set-array@1.2.1':
    resolution: {integrity: sha512-R8gLRTZeyp03ymzP/6Lil/28tGeGEzhx1q2k703KGWRAI1VdvPIXdG70VJc2pAMw3NA6JKL5hhFu1sJX0Mnn/A==}
    engines: {node: '>=6.0.0'}

  '@jridgewell/source-map@0.3.6':
    resolution: {integrity: sha512-1ZJTZebgqllO79ue2bm3rIGud/bOe0pP5BjSRCRxxYkEZS8STV7zN84UBbiYu7jy+eCKSnVIUgoWWE/tt+shMQ==}

  '@jridgewell/sourcemap-codec@1.5.0':
    resolution: {integrity: sha512-gv3ZRaISU3fjPAgNsriBRqGWQL6quFx04YMPW/zD8XMLsU32mhCCbfbO6KZFLjvYpCZ8zyDEgqsgf+PwPaM7GQ==}

  '@jridgewell/trace-mapping@0.3.25':
    resolution: {integrity: sha512-vNk6aEwybGtawWmy/PzwnGDOjCkLWSD2wqvjGGAgOAwCGWySYXfYoxt00IJkTF+8Lb57DwOb3Aa0o9CApepiYQ==}

  '@mdx-js/mdx@3.1.0':
    resolution: {integrity: sha512-/QxEhPAvGwbQmy1Px8F899L5Uc2KZ6JtXwlCgJmjSTBedwOZkByYcBG4GceIGPXRDsmfxhHazuS+hlOShRLeDw==}

  '@napi-rs/wasm-runtime@0.2.10':
    resolution: {integrity: sha512-bCsCyeZEwVErsGmyPNSzwfwFn4OdxBj0mmv6hOFucB/k81Ojdu68RbZdxYsRQUPc9l6SU5F/cG+bXgWs3oUgsQ==}

  '@nodelib/fs.scandir@2.1.5':
    resolution: {integrity: sha512-vq24Bq3ym5HEQm2NKCr3yXDwjc7vTsEThRDnkp2DK9p1uqLR+DHurm/NOTo0KG7HYHU7eppKZj3MyqYuMBf62g==}
    engines: {node: '>= 8'}

  '@nodelib/fs.stat@2.0.5':
    resolution: {integrity: sha512-RkhPPp2zrqDAQA/2jNhnztcPAlv64XdhIp7a7454A5ovI7Bukxgt7MX7udwAu3zg1DcpPU0rz3VV1SeaqvY4+A==}
    engines: {node: '>= 8'}

  '@nodelib/fs.walk@1.2.8':
    resolution: {integrity: sha512-oGB+UxlgWcgQkgwo8GcEGwemoTFt3FIO9ababBmaGwXIoBKZ+GTy0pP185beGg7Llih/NSHSV2XAs1lnznocSg==}
    engines: {node: '>= 8'}

  '@oslojs/encoding@1.1.0':
    resolution: {integrity: sha512-70wQhgYmndg4GCPxPPxPGevRKqTIJ2Nh4OkiMWmDAVYsTQ+Ta7Sq+rPevXyXGdzr30/qZBnyOalCszoMxlyldQ==}

  '@pkgr/core@0.1.2':
    resolution: {integrity: sha512-fdDH1LSGfZdTH2sxdpVMw31BanV28K/Gry0cVFxaNP77neJSkd82mM8ErPNYs9e+0O7SdHBLTDzDgwUuy18RnQ==}
    engines: {node: ^12.20.0 || ^14.18.0 || >=16.0.0}

  '@pkgr/core@0.2.4':
    resolution: {integrity: sha512-ROFF39F6ZrnzSUEmQQZUar0Jt4xVoP9WnDRdWwF4NNcXs3xBTLgBUDoOwW141y1jP+S8nahIbdxbFC7IShw9Iw==}
    engines: {node: ^12.20.0 || ^14.18.0 || >=16.0.0}

  '@playform/pipe@0.1.3':
    resolution: {integrity: sha512-cjRcaj6b8XZMS+N51In78EuD9e0x0M3gYxi2g+qUGk1iya2uxcS+aSrXxfBUZueOjxADQwpyS4zLEhlbHCGcDA==}

  '@polka/url@1.0.0-next.29':
    resolution: {integrity: sha512-wwQAWhWSuHaag8c4q/KN/vCoeOJYshAIvMQwD4GpSb3OiZklFfvAgmj0VCBBImRpuF/aFgIRzllXlVX93Jevww==}

  '@quansync/fs@0.1.3':
    resolution: {integrity: sha512-G0OnZbMWEs5LhDyqy2UL17vGhSVHkQIfVojMtEWVenvj0V5S84VBgy86kJIuNsGDp2p7sTKlpSIpBUWdC35OKg==}
    engines: {node: '>=20.0.0'}

  '@qwik.dev/partytown@0.11.1':
    resolution: {integrity: sha512-sOjcsBsl6T+SVdLOfEYlOBssPDL5aVScA2TjUalsxvf55fMHhUaLl16JgrNi8iouhCA1hAezp74i6y8Sd9wOWw==}
    engines: {node: '>=18.0.0'}
    hasBin: true

  '@rollup/pluginutils@5.1.4':
    resolution: {integrity: sha512-USm05zrsFxYLPdWWq+K3STlWiT/3ELn3RcV5hJMghpeAIhxfsUIg6mt12CBJBInWMV4VneoV7SfGv8xIwo2qNQ==}
    engines: {node: '>=14.0.0'}
    peerDependencies:
      rollup: ^1.20.0||^2.0.0||^3.0.0||^4.0.0
    peerDependenciesMeta:
      rollup:
        optional: true

  '@rollup/rollup-android-arm-eabi@4.41.1':
    resolution: {integrity: sha512-NELNvyEWZ6R9QMkiytB4/L4zSEaBC03KIXEghptLGLZWJ6VPrL63ooZQCOnlx36aQPGhzuOMwDerC1Eb2VmrLw==}
    cpu: [arm]
    os: [android]

  '@rollup/rollup-android-arm64@4.41.1':
    resolution: {integrity: sha512-DXdQe1BJ6TK47ukAoZLehRHhfKnKg9BjnQYUu9gzhI8Mwa1d2fzxA1aw2JixHVl403bwp1+/o/NhhHtxWJBgEA==}
    cpu: [arm64]
    os: [android]

  '@rollup/rollup-darwin-arm64@4.41.1':
    resolution: {integrity: sha512-5afxvwszzdulsU2w8JKWwY8/sJOLPzf0e1bFuvcW5h9zsEg+RQAojdW0ux2zyYAz7R8HvvzKCjLNJhVq965U7w==}
    cpu: [arm64]
    os: [darwin]

  '@rollup/rollup-darwin-x64@4.41.1':
    resolution: {integrity: sha512-egpJACny8QOdHNNMZKf8xY0Is6gIMz+tuqXlusxquWu3F833DcMwmGM7WlvCO9sB3OsPjdC4U0wHw5FabzCGZg==}
    cpu: [x64]
    os: [darwin]

  '@rollup/rollup-freebsd-arm64@4.41.1':
    resolution: {integrity: sha512-DBVMZH5vbjgRk3r0OzgjS38z+atlupJ7xfKIDJdZZL6sM6wjfDNo64aowcLPKIx7LMQi8vybB56uh1Ftck/Atg==}
    cpu: [arm64]
    os: [freebsd]

  '@rollup/rollup-freebsd-x64@4.41.1':
    resolution: {integrity: sha512-3FkydeohozEskBxNWEIbPfOE0aqQgB6ttTkJ159uWOFn42VLyfAiyD9UK5mhu+ItWzft60DycIN1Xdgiy8o/SA==}
    cpu: [x64]
    os: [freebsd]

  '@rollup/rollup-linux-arm-gnueabihf@4.41.1':
    resolution: {integrity: sha512-wC53ZNDgt0pqx5xCAgNunkTzFE8GTgdZ9EwYGVcg+jEjJdZGtq9xPjDnFgfFozQI/Xm1mh+D9YlYtl+ueswNEg==}
    cpu: [arm]
    os: [linux]

  '@rollup/rollup-linux-arm-musleabihf@4.41.1':
    resolution: {integrity: sha512-jwKCca1gbZkZLhLRtsrka5N8sFAaxrGz/7wRJ8Wwvq3jug7toO21vWlViihG85ei7uJTpzbXZRcORotE+xyrLA==}
    cpu: [arm]
    os: [linux]

  '@rollup/rollup-linux-arm64-gnu@4.41.1':
    resolution: {integrity: sha512-g0UBcNknsmmNQ8V2d/zD2P7WWfJKU0F1nu0k5pW4rvdb+BIqMm8ToluW/eeRmxCared5dD76lS04uL4UaNgpNA==}
    cpu: [arm64]
    os: [linux]

  '@rollup/rollup-linux-arm64-musl@4.41.1':
    resolution: {integrity: sha512-XZpeGB5TKEZWzIrj7sXr+BEaSgo/ma/kCgrZgL0oo5qdB1JlTzIYQKel/RmhT6vMAvOdM2teYlAaOGJpJ9lahg==}
    cpu: [arm64]
    os: [linux]

  '@rollup/rollup-linux-loongarch64-gnu@4.41.1':
    resolution: {integrity: sha512-bkCfDJ4qzWfFRCNt5RVV4DOw6KEgFTUZi2r2RuYhGWC8WhCA8lCAJhDeAmrM/fdiAH54m0mA0Vk2FGRPyzI+tw==}
    cpu: [loong64]
    os: [linux]

  '@rollup/rollup-linux-powerpc64le-gnu@4.41.1':
    resolution: {integrity: sha512-3mr3Xm+gvMX+/8EKogIZSIEF0WUu0HL9di+YWlJpO8CQBnoLAEL/roTCxuLncEdgcfJcvA4UMOf+2dnjl4Ut1A==}
    cpu: [ppc64]
    os: [linux]

  '@rollup/rollup-linux-riscv64-gnu@4.41.1':
    resolution: {integrity: sha512-3rwCIh6MQ1LGrvKJitQjZFuQnT2wxfU+ivhNBzmxXTXPllewOF7JR1s2vMX/tWtUYFgphygxjqMl76q4aMotGw==}
    cpu: [riscv64]
    os: [linux]

  '@rollup/rollup-linux-riscv64-musl@4.41.1':
    resolution: {integrity: sha512-LdIUOb3gvfmpkgFZuccNa2uYiqtgZAz3PTzjuM5bH3nvuy9ty6RGc/Q0+HDFrHrizJGVpjnTZ1yS5TNNjFlklw==}
    cpu: [riscv64]
    os: [linux]

  '@rollup/rollup-linux-s390x-gnu@4.41.1':
    resolution: {integrity: sha512-oIE6M8WC9ma6xYqjvPhzZYk6NbobIURvP/lEbh7FWplcMO6gn7MM2yHKA1eC/GvYwzNKK/1LYgqzdkZ8YFxR8g==}
    cpu: [s390x]
    os: [linux]

  '@rollup/rollup-linux-x64-gnu@4.41.1':
    resolution: {integrity: sha512-cWBOvayNvA+SyeQMp79BHPK8ws6sHSsYnK5zDcsC3Hsxr1dgTABKjMnMslPq1DvZIp6uO7kIWhiGwaTdR4Og9A==}
    cpu: [x64]
    os: [linux]

  '@rollup/rollup-linux-x64-musl@4.41.1':
    resolution: {integrity: sha512-y5CbN44M+pUCdGDlZFzGGBSKCA4A/J2ZH4edTYSSxFg7ce1Xt3GtydbVKWLlzL+INfFIZAEg1ZV6hh9+QQf9YQ==}
    cpu: [x64]
    os: [linux]

  '@rollup/rollup-win32-arm64-msvc@4.41.1':
    resolution: {integrity: sha512-lZkCxIrjlJlMt1dLO/FbpZbzt6J/A8p4DnqzSa4PWqPEUUUnzXLeki/iyPLfV0BmHItlYgHUqJe+3KiyydmiNQ==}
    cpu: [arm64]
    os: [win32]

  '@rollup/rollup-win32-ia32-msvc@4.41.1':
    resolution: {integrity: sha512-+psFT9+pIh2iuGsxFYYa/LhS5MFKmuivRsx9iPJWNSGbh2XVEjk90fmpUEjCnILPEPJnikAU6SFDiEUyOv90Pg==}
    cpu: [ia32]
    os: [win32]

  '@rollup/rollup-win32-x64-msvc@4.41.1':
    resolution: {integrity: sha512-Wq2zpapRYLfi4aKxf2Xff0tN+7slj2d4R87WEzqw7ZLsVvO5zwYCIuEGSZYiK41+GlwUo1HiR+GdkLEJnCKTCw==}
    cpu: [x64]
    os: [win32]

  '@shikijs/core@3.4.2':
    resolution: {integrity: sha512-AG8vnSi1W2pbgR2B911EfGqtLE9c4hQBYkv/x7Z+Kt0VxhgQKcW7UNDVYsu9YxwV6u+OJrvdJrMq6DNWoBjihQ==}

  '@shikijs/engine-javascript@3.4.2':
    resolution: {integrity: sha512-1/adJbSMBOkpScCE/SB6XkjJU17ANln3Wky7lOmrnpl+zBdQ1qXUJg2GXTYVHRq+2j3hd1DesmElTXYDgtfSOQ==}

  '@shikijs/engine-oniguruma@3.4.2':
    resolution: {integrity: sha512-zcZKMnNndgRa3ORja6Iemsr3DrLtkX3cAF7lTJkdMB6v9alhlBsX9uNiCpqofNrXOvpA3h6lHcLJxgCIhVOU5Q==}

  '@shikijs/langs@3.4.2':
    resolution: {integrity: sha512-H6azIAM+OXD98yztIfs/KH5H4PU39t+SREhmM8LaNXyUrqj2mx+zVkr8MWYqjceSjDw9I1jawm1WdFqU806rMA==}

  '@shikijs/themes@3.4.2':
    resolution: {integrity: sha512-qAEuAQh+brd8Jyej2UDDf+b4V2g1Rm8aBIdvt32XhDPrHvDkEnpb7Kzc9hSuHUxz0Iuflmq7elaDuQAP9bHIhg==}

  '@shikijs/types@3.4.2':
    resolution: {integrity: sha512-zHC1l7L+eQlDXLnxvM9R91Efh2V4+rN3oMVS2swCBssbj2U/FBwybD1eeLaq8yl/iwT+zih8iUbTBCgGZOYlVg==}

  '@shikijs/vscode-textmate@10.0.2':
    resolution: {integrity: sha512-83yeghZ2xxin3Nj8z1NMd/NCuca+gsYXswywDy5bHvwlWL8tpTQmzGeUuHd9FC3E/SBEMvzJRwWEOz5gGes9Qg==}

  '@stylistic/eslint-plugin@4.4.0':
    resolution: {integrity: sha512-bIh/d9X+OQLCAMdhHtps+frvyjvAM4B1YlSJzcEEhl7wXLIqPar3ngn9DrHhkBOrTA/z9J0bUMtctAspe0dxdQ==}
    engines: {node: ^18.18.0 || ^20.9.0 || >=21.1.0}
    peerDependencies:
      eslint: '>=9.0.0'

  '@swc/helpers@0.5.17':
    resolution: {integrity: sha512-5IKx/Y13RsYd+sauPb2x+U/xZikHjolzfuDgTAl/Tdf3Q8rslRvC19NKDLgAJQ6wsqADk10ntlv08nPFw/gO/A==}

  '@trysound/sax@0.2.0':
    resolution: {integrity: sha512-L7z9BgrNEcYyUYtF+HaEfiS5ebkh9jXqbszz7pC0hRBPaatV0XjSD3+eHrpqFemQfgwiFF0QPIarnIihIDn7OA==}
    engines: {node: '>=10.13.0'}

  '@tybys/wasm-util@0.9.0':
    resolution: {integrity: sha512-6+7nlbMVX/PVDCwaIQ8nTOPveOcFLSt8GcXdx8hD0bt39uWxYT88uXzqTd4fTvqta7oeUJqudepapKNt2DYJFw==}

  '@types/css-tree@2.3.10':
    resolution: {integrity: sha512-WcaBazJ84RxABvRttQjjFWgTcHvZR9jGr0Y3hccPkHjFyk/a3N8EuxjKr+QfrwjoM5b1yI1Uj1i7EzOAAwBwag==}

  '@types/csso@5.0.4':
    resolution: {integrity: sha512-W/FsRkm/9c04x9ON+bj+HQ0cSgNkG1LvcfuBCpkP7cpikM7+RkrNFLGtiofb++xBG6KGMUycLoDbi9/K621ZCw==}

  '@types/debug@4.1.12':
    resolution: {integrity: sha512-vIChWdVG3LG1SMxEvI/AK+FWJthlrqlTu7fbrlywTkkaONwk/UAGaULXRlf8vkzFBLVm0zkMdCquhL5aOjhXPQ==}

  '@types/estree-jsx@1.0.5':
    resolution: {integrity: sha512-52CcUVNFyfb1A2ALocQw/Dd1BQFNmSdkuC3BkZ6iqhdMfQz7JWOFRuJFloOzjk+6WijU56m9oKXFAXc7o3Towg==}

  '@types/estree@1.0.7':
    resolution: {integrity: sha512-w28IoSUCJpidD/TGviZwwMJckNESJZXFu7NBZ5YJ4mEUnNraUn9Pm8HSZm/jDF1pDWYKspWE7oVphigUPRakIQ==}

  '@types/fontkit@2.0.8':
    resolution: {integrity: sha512-wN+8bYxIpJf+5oZdrdtaX04qUuWHcKxcDEgRS9Qm9ZClSHjzEn13SxUC+5eRM+4yXIeTYk8mTzLAWGF64847ew==}

  '@types/hast@3.0.4':
    resolution: {integrity: sha512-WPs+bbQw5aCj+x6laNGWLH3wviHtoCv/P3+otBhbOhJgG8qtpdAMlTCxLtsTWA7LH1Oh/bFCHsBn0TPS5m30EQ==}

  '@types/html-minifier-terser@7.0.2':
    resolution: {integrity: sha512-mm2HqV22l8lFQh4r2oSsOEVea+m0qqxEmwpc9kC1p/XzmjLWrReR9D/GRs8Pex2NX/imyEH9c5IU/7tMBQCHOA==}

  '@types/json-schema@7.0.15':
    resolution: {integrity: sha512-5+fP8P8MFNC+AyZCDxrB2pkZFPGzqQWUzpSeuuVLvm8VMcorNYavBqoFcxK8bQz4Qsbn4oUEEem4wDLfcysGHA==}

  '@types/katex@0.16.7':
    resolution: {integrity: sha512-HMwFiRujE5PjrgwHQ25+bsLJgowjGjm5Z8FVSf0N6PwgJrwxH0QxzHYDcKsTfV3wva0vzrpqMTJS2jXPr5BMEQ==}

  '@types/linkify-it@5.0.0':
    resolution: {integrity: sha512-sVDA58zAw4eWAffKOaQH5/5j3XeayukzDk+ewSsnv3p4yJEZHCCzMDiZM8e0OUrRvmpGZ85jf4yDHkHsgBNr9Q==}

  '@types/markdown-it@14.1.2':
    resolution: {integrity: sha512-promo4eFwuiW+TfGxhi+0x3czqTYJkG8qB17ZUJiVF10Xm7NLVRSLUsfRTU/6h1e24VvRnXCx+hG7li58lkzog==}

  '@types/mdast@4.0.4':
    resolution: {integrity: sha512-kGaNbPh1k7AFzgpud/gMdvIm5xuECykRR+JnWKQno9TAXVa6WIVCGTPvYGekIDL4uwCZQSYbUxNBSb1aUo79oA==}

  '@types/mdurl@2.0.0':
    resolution: {integrity: sha512-RGdgjQUZba5p6QEFAVx2OGb8rQDL/cPRG7GiedRzMcJ1tYnUANBncjbSB1NRGwbvjcPeikRABz2nshyPk1bhWg==}

  '@types/mdx@2.0.13':
    resolution: {integrity: sha512-+OWZQfAYyio6YkJb3HLxDrvnx6SWWDbC0zVPfBRzUk0/nqoDyf6dNxQi3eArPe8rJ473nobTMQ/8Zk+LxJ+Yuw==}

  '@types/ms@2.1.0':
    resolution: {integrity: sha512-GsCCIZDE/p3i96vtEqx+7dBUGXrc7zeSK3wwPHIaRThS+9OhWIXRqzs4d6k1SVU8g91DrNRWxWUGhp5KXQb2VA==}

  '@types/nlcst@2.0.3':
    resolution: {integrity: sha512-vSYNSDe6Ix3q+6Z7ri9lyWqgGhJTmzRjZRqyq15N0Z/1/UnVsno9G/N40NBijoYx2seFDIl0+B2mgAb9mezUCA==}

  '@types/node@17.0.45':
    resolution: {integrity: sha512-w+tIMs3rq2afQdsPJlODhoUEKzFP1ayaoyl1CcnwtIlsVe7K7bA1NGm4s3PraqTLlXnbIN84zuBlxBWo1u9BLw==}

  '@types/node@22.13.14':
    resolution: {integrity: sha512-Zs/Ollc1SJ8nKUAgc7ivOEdIBM8JAKgrqqUYi2J997JuKO7/tpQC+WCetQ1sypiKCQWHdvdg9wBNpUPEWZae7w==}

<<<<<<< HEAD
  '@types/node@22.15.24':
    resolution: {integrity: sha512-w9CZGm9RDjzTh/D+hFwlBJ3ziUaVw7oufKA3vOFSOZlzmW9AkZnfjPb+DLnrV6qtgL/LNmP0/2zBNCFHL3F0ng==}
=======
  '@types/node@22.15.23':
    resolution: {integrity: sha512-7Ec1zaFPF4RJ0eXu1YT/xgiebqwqoJz8rYPDi/O2BcZ++Wpt0Kq9cl0eg6NN6bYbPnR67ZLo7St5Q3UK0SnARw==}
>>>>>>> 544c8a3a

  '@types/sanitize-html@2.16.0':
    resolution: {integrity: sha512-l6rX1MUXje5ztPT0cAFtUayXF06DqPhRyfVXareEN5gGCFaP/iwsxIyKODr9XDhfxPpN6vXUFNfo5kZMXCxBtw==}

  '@types/sax@1.2.7':
    resolution: {integrity: sha512-rO73L89PJxeYM3s3pPPjiPgVVcymqU490g0YO5n5By0k2Erzj6tay/4lr1CHAAU4JyOWd1rpQ8bCf6cZfHU96A==}

  '@types/unist@2.0.11':
    resolution: {integrity: sha512-CmBKiL6NNo/OqgmMn95Fk9Whlp2mtvIv+KNpQKN2F4SjvrEesubTRWGYSg+BnWZOnlCaSTU1sMpsBOzgbYhnsA==}

  '@types/unist@3.0.3':
    resolution: {integrity: sha512-ko/gIFJRv177XgZsZcBwnqJN5x/Gien8qNOn0D5bQU/zAzVf9Zt3BlcUiLqhV9y4ARk0GbT3tnUiPNgnTXzc/Q==}

  '@typescript-eslint/eslint-plugin@8.33.0':
    resolution: {integrity: sha512-CACyQuqSHt7ma3Ns601xykeBK/rDeZa3w6IS6UtMQbixO5DWy+8TilKkviGDH6jtWCo8FGRKEK5cLLkPvEammQ==}
    engines: {node: ^18.18.0 || ^20.9.0 || >=21.1.0}
    peerDependencies:
      '@typescript-eslint/parser': ^8.33.0
      eslint: ^8.57.0 || ^9.0.0
      typescript: '>=4.8.4 <5.9.0'

  '@typescript-eslint/parser@8.33.0':
    resolution: {integrity: sha512-JaehZvf6m0yqYp34+RVnihBAChkqeH+tqqhS0GuX1qgPpwLvmTPheKEs6OeCK6hVJgXZHJ2vbjnC9j119auStQ==}
    engines: {node: ^18.18.0 || ^20.9.0 || >=21.1.0}
    peerDependencies:
      eslint: ^8.57.0 || ^9.0.0
      typescript: '>=4.8.4 <5.9.0'

  '@typescript-eslint/project-service@8.33.0':
    resolution: {integrity: sha512-d1hz0u9l6N+u/gcrk6s6gYdl7/+pp8yHheRTqP6X5hVDKALEaTn8WfGiit7G511yueBEL3OpOEpD+3/MBdoN+A==}
    engines: {node: ^18.18.0 || ^20.9.0 || >=21.1.0}

  '@typescript-eslint/scope-manager@8.33.0':
    resolution: {integrity: sha512-LMi/oqrzpqxyO72ltP+dBSP6V0xiUb4saY7WLtxSfiNEBI8m321LLVFU9/QDJxjDQG9/tjSqKz/E3380TEqSTw==}
    engines: {node: ^18.18.0 || ^20.9.0 || >=21.1.0}

  '@typescript-eslint/tsconfig-utils@8.33.0':
    resolution: {integrity: sha512-sTkETlbqhEoiFmGr1gsdq5HyVbSOF0145SYDJ/EQmXHtKViCaGvnyLqWFFHtEXoS0J1yU8Wyou2UGmgW88fEug==}
    engines: {node: ^18.18.0 || ^20.9.0 || >=21.1.0}
    peerDependencies:
      typescript: '>=4.8.4 <5.9.0'

  '@typescript-eslint/type-utils@8.33.0':
    resolution: {integrity: sha512-lScnHNCBqL1QayuSrWeqAL5GmqNdVUQAAMTaCwdYEdWfIrSrOGzyLGRCHXcCixa5NK6i5l0AfSO2oBSjCjf4XQ==}
    engines: {node: ^18.18.0 || ^20.9.0 || >=21.1.0}
    peerDependencies:
      eslint: ^8.57.0 || ^9.0.0
      typescript: '>=4.8.4 <5.9.0'

  '@typescript-eslint/types@8.33.0':
    resolution: {integrity: sha512-DKuXOKpM5IDT1FA2g9x9x1Ug81YuKrzf4mYX8FAVSNu5Wo/LELHWQyM1pQaDkI42bX15PWl0vNPt1uGiIFUOpg==}
    engines: {node: ^18.18.0 || ^20.9.0 || >=21.1.0}

  '@typescript-eslint/typescript-estree@8.33.0':
    resolution: {integrity: sha512-vegY4FQoB6jL97Tu/lWRsAiUUp8qJTqzAmENH2k59SJhw0Th1oszb9Idq/FyyONLuNqT1OADJPXfyUNOR8SzAQ==}
    engines: {node: ^18.18.0 || ^20.9.0 || >=21.1.0}
    peerDependencies:
      typescript: '>=4.8.4 <5.9.0'

  '@typescript-eslint/utils@8.33.0':
    resolution: {integrity: sha512-lPFuQaLA9aSNa7D5u2EpRiqdAUhzShwGg/nhpBlc4GR6kcTABttCuyjFs8BcEZ8VWrjCBof/bePhP3Q3fS+Yrw==}
    engines: {node: ^18.18.0 || ^20.9.0 || >=21.1.0}
    peerDependencies:
      eslint: ^8.57.0 || ^9.0.0
      typescript: '>=4.8.4 <5.9.0'

  '@typescript-eslint/visitor-keys@8.33.0':
    resolution: {integrity: sha512-7RW7CMYoskiz5OOGAWjJFxgb7c5UNjTG292gYhWeOAcFmYCtVCSqjqSBj5zMhxbXo2JOW95YYrUWJfU0zrpaGQ==}
    engines: {node: ^18.18.0 || ^20.9.0 || >=21.1.0}

  '@ungap/structured-clone@1.3.0':
    resolution: {integrity: sha512-WmoN8qaIAo7WTYWbAZuG8PYEhn5fkz7dZrqTBZ7dtt//lL2Gwms1IcnQ5yHqjDfX8Ft5j4YzDM23f87zBfDe9g==}

  '@unocss/astro@66.1.2':
    resolution: {integrity: sha512-QBcvrPp0F2jqe2Y/S/FQDmEmNlAhGjeWN5fkUGj02N7mXRrg0/VJxSpOJH6XHRWkMoFPoNNyEjHk563ODbjtHw==}
    peerDependencies:
      vite: ^2.9.0 || ^3.0.0-0 || ^4.0.0 || ^5.0.0-0 || ^6.0.0-0
    peerDependenciesMeta:
      vite:
        optional: true

  '@unocss/cli@66.1.2':
    resolution: {integrity: sha512-bYCRpkGMu0QwC6Ktq3S/HwtcIW8Famy0dXOu1RIAM1IT60lq+4S5UTEBPdwryoFgDBoVMB7KLUhPYiGQ3pmSTA==}
    engines: {node: '>=14'}
    hasBin: true

  '@unocss/config@66.1.2':
    resolution: {integrity: sha512-2sQXj+Qaq4RVDELVTPoXMggZ30g1WKHeCuur396I12Ab0HgAR6bTc/DIrNtqKVHFI3mmlvP1oM1ynhKWSKPsTg==}
    engines: {node: '>=14'}

  '@unocss/core@0.63.6':
    resolution: {integrity: sha512-Q4QPgJ271Up89+vIqqOKgtdCKkFpHqvHN8W1LUlKPqtYnOvVYaOIVNAZowaIdEhPuc83yLc6Tg2+7riK18QKEw==}

  '@unocss/core@66.1.2':
    resolution: {integrity: sha512-mN9h1hHEuhDcdbI4z74o7UnxlBZYVsJpYcdC1YLWBKROcLYTkuyZ7hgBzpo1FBNox2Bt3JnrSinVDmc44Bxjow==}

  '@unocss/eslint-plugin@66.1.2':
    resolution: {integrity: sha512-OwBqODMtY7mLvVirfI1QqxJN/3Ewc1Z8pHTwRxEpBN0w95z8ZvaMzViicci015Yb8JFJ9vs5GlhgoEm/hkenXQ==}
    engines: {node: '>=14'}

  '@unocss/extractor-arbitrary-variants@66.1.2':
    resolution: {integrity: sha512-F570wH9VYeFTb4r8qgcbN5QpEVIAvFC1zOnrAPUr6B6kbU2YChMXxHP7PHK0AzLHnEr458Pwpzl6hmP6bzxZ8g==}

  '@unocss/inspector@66.1.2':
    resolution: {integrity: sha512-ftdZzFP5DAKDzgBI078xDDZbNNVq1RV/yhpNkviBvWCUsgRWc6o3G8swqJPIvFaphmUms0RIYH9shmXilVXFtA==}

  '@unocss/postcss@66.1.2':
    resolution: {integrity: sha512-RCA3or1qBdRVduNW73xdeiFDCEb8cvcGKsHSN66rL66RrlzNnunE4NE55vbI+yoArTRZ7RdUnxq1KuXKjrJbYw==}
    engines: {node: '>=14'}
    peerDependencies:
      postcss: ^8.4.21

  '@unocss/preset-attributify@66.1.2':
    resolution: {integrity: sha512-i7+LRtpxbtSzS+gHdc+aW99mGLYeR8hUnEWqFNnr+MiiyzbD8yFimye/u8TySSBLzPKGbLCb4YWVV684BuZgxA==}

  '@unocss/preset-icons@66.1.2':
    resolution: {integrity: sha512-14390jFBJ2anuKvjX9TeRCm7adNjR/mey0bh0+S/k/5W3VugIY2y0E+OH3m+sx5d/5ZUYbYkUGsmtuKbVNwwxQ==}

  '@unocss/preset-mini@66.1.2':
    resolution: {integrity: sha512-oiDe+VhwZ8B5Z0UGfggtOwgpRZMLtH1RTDFvmJmJEXYYX5BPWknS6wYcQzxy0i/y9ym0xp2QnEaTpGmR7LKdkg==}

  '@unocss/preset-tagify@66.1.2':
    resolution: {integrity: sha512-Xw5sFJGuzmGnfAXMI0kAiWDBh4DT3cOyphcyY9grBxbmxgqQDxRFHOV3Eg85lWK6X5cScOv3DhO0ndGv5ND8YA==}

  '@unocss/preset-typography@66.1.2':
    resolution: {integrity: sha512-+k9zp27Ak8rB6LPFDwq9fcwd3+ivFeSvXFQ2d4fBCwGGOAKHIA7qHLg3etxRaMhGd3YUPv/6d7FWpBbQgUVYZw==}

  '@unocss/preset-uno@66.1.2':
    resolution: {integrity: sha512-JL9YkDwluu1YGhzBaxO60XkKtZBagL13z3K6dsjsghbs+dKVlh35rhlIm5TZ+NdLAzcLM8PHhXm2ausjSd54Bg==}

  '@unocss/preset-web-fonts@66.1.2':
    resolution: {integrity: sha512-2ru+6jaac72oUx0kOBgNzbbkVe6oWKjqGmx24uK94fAcrP9eQyd+r7xiFpqXegrQ8+kONI66+HxAClvF2JHqdw==}

  '@unocss/preset-wind3@66.1.2':
    resolution: {integrity: sha512-S09imGOngAAOXCBCHb3JAtxD1/L7nDWrgEeX6NT0ElDp3X1T6XxUXYJlpjCfcqV/klMoXyYouKvp0YuG9QSgVg==}

  '@unocss/preset-wind4@66.1.2':
    resolution: {integrity: sha512-03p4rpBAWzz58BzAiKsUuG+6YO7IG6mJMGQAtPzuhd+nVBJLIRa3eBIVXOPmAVz1rNx5XPRTAr6PMC7ycdMFRA==}

  '@unocss/preset-wind@66.1.2':
    resolution: {integrity: sha512-O3nIfbTbX/YRMFj7jNb7nHBDV47G79qOmyid4WPFZrPV3BbFAo94d/54kSoDVuc8jAt06YYQH9XC4ZeD59Sr3Q==}

  '@unocss/reset@66.1.2':
    resolution: {integrity: sha512-njNy/QCpuPKBFeEvhYGwwCe3t8R8JTxONsyUB9NsFOamkF13DSlEB4Yy/QLQfIinbbmx0F/wiej/JGOJk1ecDg==}

  '@unocss/rule-utils@0.63.6':
    resolution: {integrity: sha512-moeDEq5d9mB8gSYeoqHMkXWWekaFFdhg7QCuwwCbxCc+NPMOgGkmfAoafz+y2tdvK7pEuT191RWOiHQ0MkA5oQ==}
    engines: {node: '>=14'}

  '@unocss/rule-utils@66.1.2':
    resolution: {integrity: sha512-nn0ehvDh7yyWq2mcBDLVpmMAivjRATUroZ8ETinyN1rmfsGesm71R0d1gV3K+Z6YC7a3+dMLc+/qzI7VK3AG/Q==}
    engines: {node: '>=14'}

  '@unocss/transformer-attributify-jsx@66.1.2':
    resolution: {integrity: sha512-PNwxpsQlBlTAyw1apIMyioeAKrLAf7axLDjZ4BW20WH7ql0GUwvMhuO/qzsWDpYWdtSlFnnAdWI2aCxyvhzdCA==}

  '@unocss/transformer-compile-class@66.1.2':
    resolution: {integrity: sha512-viJetYFncLf9llxYQ7DKf5PuSJw08B7qhp0IXv/7ZG7agU09J1mlussC6ff+00iRoMxvG+5uXiYlTzL2vfikwA==}

  '@unocss/transformer-directives@66.1.2':
    resolution: {integrity: sha512-A41/cPMB+BUEgnhz5kFiTYgSuCAziJy6hSlLYBDcrFbARUsvmhZFou0P2fRr3wDOFxD3BuApHjsefybKTh1UeA==}

  '@unocss/transformer-variant-group@66.1.2':
    resolution: {integrity: sha512-RfqJmeic4kAwS5OhSk/D00hqla+xXIw8AJH93jYqHfyDhJR5vddEAJi5RBMOL7y6vDQqRlUCEDQvfp3zSmi6iw==}

  '@unocss/vite@66.1.2':
    resolution: {integrity: sha512-ZJHN8+HKSrclVjT/+S7Vh2t59DK8J44d5nLZPG1Goua7uNK8yYJeOLK2sCGX7aackRer1ZynmglFFzxNFVt+IA==}
    peerDependencies:
      vite: ^2.9.0 || ^3.0.0-0 || ^4.0.0 || ^5.0.0-0 || ^6.0.0-0

<<<<<<< HEAD
  '@unrs/resolver-binding-darwin-arm64@1.7.6':
    resolution: {integrity: sha512-dDhh//8GrF4PynBubCUvnJ/mG2LStUEiaWqML4SAhz2iZvG769d6e25MoJBamDR251FBT3ULpXGJ7Mdnysp27w==}
    cpu: [arm64]
    os: [darwin]

  '@unrs/resolver-binding-darwin-x64@1.7.6':
    resolution: {integrity: sha512-u1Avp0HPAulQHMwgBJaHXIcao0LWwxF5/pd3H7DhldIFd2o3B2xVjXiqslSRpARL2b0QRdAdUf8+IAy6RlrvgQ==}
    cpu: [x64]
    os: [darwin]

  '@unrs/resolver-binding-freebsd-x64@1.7.6':
    resolution: {integrity: sha512-nnjHghvIxEWvym6+ToAVmiXO11c+25p1E7CAQa/1uJTjcRhJTpEUKNbEWGO9tsxxIpBv1dfXaOA3gsJz5eBAjg==}
    cpu: [x64]
    os: [freebsd]

  '@unrs/resolver-binding-linux-arm-gnueabihf@1.7.6':
    resolution: {integrity: sha512-96y5xFahjyUwk1om2FRVkzXHTtgmi+6MUO9iMhyb/W/9v05z1wawgj7v4j9TPwXo/f10cDKty4Aao3Fufcu2Cg==}
    cpu: [arm]
    os: [linux]

  '@unrs/resolver-binding-linux-arm-musleabihf@1.7.6':
    resolution: {integrity: sha512-tyHD5mKRZpHPVg13a16a0X8wJ6Avtfecqg1gMlGB/MXOlvrJJ6EKzdWyUPi5GZUtT+JWV/NVTPLvvC/Hzxo3aw==}
    cpu: [arm]
    os: [linux]

  '@unrs/resolver-binding-linux-arm64-gnu@1.7.6':
    resolution: {integrity: sha512-rVHWGBVbhBrWYQl0y8sObTkCqSXtLAa8srG1u21S/IPGciOP0Djq7ykih5TeUtj0nAktANsiK2g/ST8UPhfbiA==}
    cpu: [arm64]
    os: [linux]

  '@unrs/resolver-binding-linux-arm64-musl@1.7.6':
    resolution: {integrity: sha512-6a7res5yz781YPZCkilDf34cQyNOCaHTGiUR8Z5U+hlrOChGPaciz4IpUpO1x2BWiBvbyIC9Janh/ujel9bo3g==}
    cpu: [arm64]
    os: [linux]

  '@unrs/resolver-binding-linux-ppc64-gnu@1.7.6':
    resolution: {integrity: sha512-MtejOT0dfnupO9Tja6GtakFCe1FA7yY3tv6JM+oCFpChSCfJ/G87305AJyC0WZvdOUnPFh6hIMRpEjZAWxssyw==}
    cpu: [ppc64]
    os: [linux]

  '@unrs/resolver-binding-linux-riscv64-gnu@1.7.6':
    resolution: {integrity: sha512-urwxUzOqU7KKZs5KyTTFZIztzpNBHmxgO24nxaaD8lhESzC1ng1zq+gP7CKHZmQF2t3NMTdcnrXc86XYXZcBwQ==}
    cpu: [riscv64]
    os: [linux]

  '@unrs/resolver-binding-linux-riscv64-musl@1.7.6':
    resolution: {integrity: sha512-uqKOYPHRs+XUvq1+7ydgv6V42pMpzSJyuV6Y/R5FJUUuV2gJ54xhR+e5NqqS7WvWHZTDZ895P1fXejoooUfWgw==}
    cpu: [riscv64]
    os: [linux]

  '@unrs/resolver-binding-linux-s390x-gnu@1.7.6':
    resolution: {integrity: sha512-WAjhxt3hypzJf5vk2Zut/ebvuXYEOFTi45SqqkoShU9p40IEeYM2AoKC6NNo3/5CIFxR5iaIHOetlJF+iWAMIQ==}
    cpu: [s390x]
    os: [linux]

  '@unrs/resolver-binding-linux-x64-gnu@1.7.6':
    resolution: {integrity: sha512-qsuxl8zUdwWXUlMa8zUAnonye/j+2k3QfcSXkW9bAZ0BcMLDZ/7uqXsAmk+7fP1gzv57AhCDpOcFSIsP4eSPEA==}
    cpu: [x64]
    os: [linux]

  '@unrs/resolver-binding-linux-x64-musl@1.7.6':
    resolution: {integrity: sha512-5xg1/XpaJP6y5t4gAIHO6LVvd3xpkWXMBWk1lEUjh9oXfkxY9uoEd6gYJ5zj1dhiGy8uc//TG80Gnu3bqE4gsg==}
    cpu: [x64]
    os: [linux]

  '@unrs/resolver-binding-wasm32-wasi@1.7.6':
    resolution: {integrity: sha512-s5QPe0XWHDY0rb+ywbwGqZ24WH1fLpSeakM+M+up58My5T2LsScoJpqN60KgaYRJpumabqcAcczL/2LEWL6bQA==}
    engines: {node: '>=14.0.0'}
    cpu: [wasm32]

  '@unrs/resolver-binding-win32-arm64-msvc@1.7.6':
    resolution: {integrity: sha512-lzYMuug2XyxY+Ptw0LA5sNmF3WY+IefI1IMtws3y3G0EkYnqidhEi2+7eqtEiYAxPNo9VerQNfXKJd3bIuntPQ==}
    cpu: [arm64]
    os: [win32]

  '@unrs/resolver-binding-win32-ia32-msvc@1.7.6':
    resolution: {integrity: sha512-ysjUtTmUsgFMZqkMovWBr43izkC0kQPbW8V1Ln70FSAE7cVHCVf7PxIfllgQwLjjsYKKOVuq7iWe8G9mJlCk4A==}
    cpu: [ia32]
    os: [win32]

  '@unrs/resolver-binding-win32-x64-msvc@1.7.6':
    resolution: {integrity: sha512-/1kM+r9G86s0ZLk2ej0MuU3hJQGmnawAA1JPIhcVMkZCtxK/pJzNtzPms3vDwVxbbwho6ExRcVLoA4h0zwzVmA==}
=======
  '@unrs/resolver-binding-darwin-arm64@1.7.4':
    resolution: {integrity: sha512-cyUy4VQpN9R9gEKbDfsErjDopQumQzKH75Rh171JoHeFUVOk1r2QcwvNXu+S2BPsM6gSdwtTEWBjPQv+crqr9Q==}
    cpu: [arm64]
    os: [darwin]

  '@unrs/resolver-binding-darwin-x64@1.7.4':
    resolution: {integrity: sha512-di1PSrdokgVsTQYI6eJEGywyj1k47JQPAWavqIYbwLfgvLit9w/EvUB2eV9vg9i8x8M13ZC2hjTumK5XtlP32A==}
    cpu: [x64]
    os: [darwin]

  '@unrs/resolver-binding-freebsd-x64@1.7.4':
    resolution: {integrity: sha512-F/actecQkYrRYvjcn9yH+Gjd0LMLP7P2y12nYjQS4WwuxpZ6IDXIc5eRQO0Omj4/a0BSlI4VcvswUzWGVJVr3A==}
    cpu: [x64]
    os: [freebsd]

  '@unrs/resolver-binding-linux-arm-gnueabihf@1.7.4':
    resolution: {integrity: sha512-+ttV8G5PFz8WJVrGPjQpy9kHh3/b6TT75Ckxt1iPD0eiUM1WaDvaH0E7IG7Z5s/vLls9HqwDjnrNGik6JQVz0w==}
    cpu: [arm]
    os: [linux]

  '@unrs/resolver-binding-linux-arm-musleabihf@1.7.4':
    resolution: {integrity: sha512-0EZ/4CAaItMY95HgM/SGLpejJZmw1eI8V/V3pVdXt0WcpAKfKQistO8AEEPfcXGZJNJ08TX/OgqwFgCnZBG2+A==}
    cpu: [arm]
    os: [linux]

  '@unrs/resolver-binding-linux-arm64-gnu@1.7.4':
    resolution: {integrity: sha512-Sft3f7z2sUxgo+WaR/EdHwPAqCyZfzbXP25GBbSZLLRFkFe+9eR+J1NvuxcxUCUXqhptURYHcBkoEsuHAcyjqg==}
    cpu: [arm64]
    os: [linux]

  '@unrs/resolver-binding-linux-arm64-musl@1.7.4':
    resolution: {integrity: sha512-PeaiFDCEJLQFcF0LvNZizjzoUm1vxsFmrwxJ0W0lREhEPrgrsy3wZIPItMR1UJJPg9AbDpHqLDo95pyTY9vXow==}
    cpu: [arm64]
    os: [linux]

  '@unrs/resolver-binding-linux-ppc64-gnu@1.7.4':
    resolution: {integrity: sha512-Nodq6VAFRW0yFqknizLgZsKHCdmI+L0utUSFoggCb66PAAPo+GzDYbt4h1eI1hA7oXzksN5rCRWxi2hEVTNxyg==}
    cpu: [ppc64]
    os: [linux]

  '@unrs/resolver-binding-linux-riscv64-gnu@1.7.4':
    resolution: {integrity: sha512-d1HN0cTUG8eRUIR8HSrH98rdVLJIIx3TCn5+naiPXV0IiQ+DslhAAXAaUOu1md5jjEzQzOYrxDmqcB7fQ9FzpQ==}
    cpu: [riscv64]
    os: [linux]

  '@unrs/resolver-binding-linux-riscv64-musl@1.7.4':
    resolution: {integrity: sha512-JRN7y1x7NltIMtCtRroVj/9S0KsSNmvcmNiQ3MlBAV4TIG3jgRCeD9mDa+uKLBYWP1oOAMPkTG5j0Jy0ol6v/Q==}
    cpu: [riscv64]
    os: [linux]

  '@unrs/resolver-binding-linux-s390x-gnu@1.7.4':
    resolution: {integrity: sha512-QjznjkmS0zy+utl/aH1cH15QySQ9YCs2OuVrL9wEqdZY53/6wySgSheB9Nykk5eG7H60qriFMhYWH3tYLf+Gqw==}
    cpu: [s390x]
    os: [linux]

  '@unrs/resolver-binding-linux-x64-gnu@1.7.4':
    resolution: {integrity: sha512-nZkINWJ7lBg5BRtY2CwPs80GSbGdJLYseweXJJxD2lisR0xkIk2ao3b3wQuVQ/nho+DCyxSo+DGXrY/gaROZdA==}
    cpu: [x64]
    os: [linux]

  '@unrs/resolver-binding-linux-x64-musl@1.7.4':
    resolution: {integrity: sha512-00YaOvTCoVwef87i/ouTwYCRUVMXajTe79POa/vjBYedtO7ta1KidP4r9CjW0ie4no4au9wCn61dPHL8DZRLbw==}
    cpu: [x64]
    os: [linux]

  '@unrs/resolver-binding-wasm32-wasi@1.7.4':
    resolution: {integrity: sha512-8a9+bokNHo3tOHSlRAR1Q5lwRCGOoKsch6LUbyHLwemg04CVDl1KRlqg/LJ+CvOKxoMj/8jAX2Or94jvWskmFg==}
    engines: {node: '>=14.0.0'}
    cpu: [wasm32]

  '@unrs/resolver-binding-win32-arm64-msvc@1.7.4':
    resolution: {integrity: sha512-qP8j+fKfkMkUskDU4BG3tG7rl9vUoKRrHm6TtkdID6PdBBsn3vgqzEHvrH8y5sT4jnj4ewqmtcaUkFwv2/XtIw==}
    cpu: [arm64]
    os: [win32]

  '@unrs/resolver-binding-win32-ia32-msvc@1.7.4':
    resolution: {integrity: sha512-ExEnp2Yio6cfnTrwLffLjYAOvZJ9ktLivs5CWrbIYeyh/wP46NiGYtZhs+WVYpOdmwX2M32QRCw12nh/M+ViXw==}
    cpu: [ia32]
    os: [win32]

  '@unrs/resolver-binding-win32-x64-msvc@1.7.4':
    resolution: {integrity: sha512-+ebP/XNaMKCdrNNbxzbjZ2H8umZOybfL7FC/YAStsPNUJn0O3Tvm2I/vVhz1UrNCT+Ec/xHUX7t02CHQVPtwwQ==}
>>>>>>> 544c8a3a
    cpu: [x64]
    os: [win32]

  '@vitest/eslint-plugin@1.2.1':
    resolution: {integrity: sha512-JQr1jdVcrsoS7Sdzn83h9sq4DvREf9Q/onTZbJCqTVlv/76qb+TZrLv/9VhjnjSMHweQH5FdpMDeCR6aDe2fgw==}
    peerDependencies:
      eslint: '>= 8.57.0'
      typescript: '>= 5.0.0'
      vitest: '*'
    peerDependenciesMeta:
      typescript:
        optional: true
      vitest:
        optional: true

  '@vitest/expect@3.1.1':
    resolution: {integrity: sha512-q/zjrW9lgynctNbwvFtQkGK9+vvHA5UzVi2V8APrp1C6fG6/MuYYkmlx4FubuqLycCeSdHD5aadWfua/Vr0EUA==}

  '@vitest/mocker@3.1.1':
    resolution: {integrity: sha512-bmpJJm7Y7i9BBELlLuuM1J1Q6EQ6K5Ye4wcyOpOMXMcePYKSIYlpcrCm4l/O6ja4VJA5G2aMJiuZkZdnxlC3SA==}
    peerDependencies:
      msw: ^2.4.9
      vite: ^5.0.0 || ^6.0.0
    peerDependenciesMeta:
      msw:
        optional: true
      vite:
        optional: true

  '@vitest/pretty-format@3.1.1':
    resolution: {integrity: sha512-dg0CIzNx+hMMYfNmSqJlLSXEmnNhMswcn3sXO7Tpldr0LiGmg3eXdLLhwkv2ZqgHb/d5xg5F7ezNFRA1fA13yA==}

  '@vitest/pretty-format@3.1.4':
    resolution: {integrity: sha512-cqv9H9GvAEoTaoq+cYqUTCGscUjKqlJZC7PRwY5FMySVj5J+xOm1KQcCiYHJOEzOKRUhLH4R2pTwvFlWCEScsg==}

  '@vitest/runner@3.1.1':
    resolution: {integrity: sha512-X/d46qzJuEDO8ueyjtKfxffiXraPRfmYasoC4i5+mlLEJ10UvPb0XH5M9C3gWuxd7BAQhpK42cJgJtq53YnWVA==}

  '@vitest/snapshot@3.1.1':
    resolution: {integrity: sha512-bByMwaVWe/+1WDf9exFxWWgAixelSdiwo2p33tpqIlM14vW7PRV5ppayVXtfycqze4Qhtwag5sVhX400MLBOOw==}

  '@vitest/spy@3.1.1':
    resolution: {integrity: sha512-+EmrUOOXbKzLkTDwlsc/xrwOlPDXyVk3Z6P6K4oiCndxz7YLpp/0R0UsWVOKT0IXWjjBJuSMk6D27qipaupcvQ==}

  '@vitest/utils@3.1.1':
    resolution: {integrity: sha512-1XIjflyaU2k3HMArJ50bwSh3wKWPD6Q47wz/NUSmRV0zNywPc4w79ARjg/i/aNINHwA+mIALhUVqD9/aUvZNgg==}

  '@volar/kit@2.4.14':
    resolution: {integrity: sha512-kBcmHjEodtmYGJELHePZd2JdeYm4ZGOd9F/pQ1YETYIzAwy4Z491EkJ1nRSo/GTxwKt0XYwYA/dHSEgXecVHRA==}
    peerDependencies:
      typescript: '*'

  '@volar/language-core@2.4.14':
    resolution: {integrity: sha512-X6beusV0DvuVseaOEy7GoagS4rYHgDHnTrdOj5jeUb49fW5ceQyP9Ej5rBhqgz2wJggl+2fDbbojq1XKaxDi6w==}

  '@volar/language-server@2.4.14':
    resolution: {integrity: sha512-P3mGbQbW0v40UYBnb3DAaNtRYx6/MGOVKzdOWmBCGwjUkCR2xBkGrCFt05XnPDwFS/cTWDh2U6Mc9lpZ8Aecfw==}

  '@volar/language-service@2.4.14':
    resolution: {integrity: sha512-vNC3823EJohdzLTyjZoCMPwoWCfINB5emusniCkW5CGoGHQov4VVmT6yI5ncgP/NpgAIUv2NEkJooXvLHA4VeQ==}

  '@volar/source-map@2.4.14':
    resolution: {integrity: sha512-5TeKKMh7Sfxo8021cJfmBzcjfY1SsXsPMMjMvjY7ivesdnybqqS+GxGAoXHAOUawQTwtdUxgP65Im+dEmvWtYQ==}

  '@volar/typescript@2.4.14':
    resolution: {integrity: sha512-p8Z6f/bZM3/HyCdRNFZOEEzts51uV8WHeN8Tnfnm2EBv6FDB2TQLzfVx7aJvnl8ofKAOnS64B2O8bImBFaauRw==}

  '@vscode/emmet-helper@2.11.0':
    resolution: {integrity: sha512-QLxjQR3imPZPQltfbWRnHU6JecWTF1QSWhx3GAKQpslx7y3Dp6sIIXhKjiUJ/BR9FX8PVthjr9PD6pNwOJfAzw==}

  '@vscode/l10n@0.0.18':
    resolution: {integrity: sha512-KYSIHVmslkaCDyw013pphY+d7x1qV8IZupYfeIfzNA+nsaWHbn5uPuQRvdRFsa9zFzGeudPuoGoZ1Op4jrJXIQ==}

  '@vue/compiler-core@3.5.14':
    resolution: {integrity: sha512-k7qMHMbKvoCXIxPhquKQVw3Twid3Kg4s7+oYURxLGRd56LiuHJVrvFKI4fm2AM3c8apqODPfVJGoh8nePbXMRA==}

  '@vue/compiler-dom@3.5.14':
    resolution: {integrity: sha512-1aOCSqxGOea5I80U2hQJvXYpPm/aXo95xL/m/mMhgyPUsKe9jhjwWpziNAw7tYRnbz1I61rd9Mld4W9KmmRoug==}

  '@vue/compiler-sfc@3.5.14':
    resolution: {integrity: sha512-9T6m/9mMr81Lj58JpzsiSIjBgv2LiVoWjIVa7kuXHICUi8LiDSIotMpPRXYJsXKqyARrzjT24NAwttrMnMaCXA==}

  '@vue/compiler-ssr@3.5.14':
    resolution: {integrity: sha512-Y0G7PcBxr1yllnHuS/NxNCSPWnRGH4Ogrp0tsLA5QemDZuJLs99YjAKQ7KqkHE0vCg4QTKlQzXLKCMF7WPSl7Q==}

  '@vue/reactivity@3.5.14':
    resolution: {integrity: sha512-7cK1Hp343Fu/SUCCO52vCabjvsYu7ZkOqyYu7bXV9P2yyfjUMUXHZafEbq244sP7gf+EZEz+77QixBTuEqkQQw==}

  '@vue/runtime-core@3.5.14':
    resolution: {integrity: sha512-w9JWEANwHXNgieAhxPpEpJa+0V5G0hz3NmjAZwlOebtfKyp2hKxKF0+qSh0Xs6/PhfGihuSdqMprMVcQU/E6ag==}

  '@vue/runtime-dom@3.5.14':
    resolution: {integrity: sha512-lCfR++IakeI35TVR80QgOelsUIdcKjd65rWAMfdSlCYnaEY5t3hYwru7vvcWaqmrK+LpI7ZDDYiGU5V3xjMacw==}

  '@vue/server-renderer@3.5.14':
    resolution: {integrity: sha512-Rf/ISLqokIvcySIYnv3tNWq40PLpNLDLSJwwVWzG6MNtyIhfbcrAxo5ZL9nARJhqjZyWWa40oRb2IDuejeuv6w==}
    peerDependencies:
      vue: 3.5.14

  '@vue/shared@3.5.14':
    resolution: {integrity: sha512-oXTwNxVfc9EtP1zzXAlSlgARLXNC84frFYkS0HHz0h3E4WZSP9sywqjqzGCP9Y34M8ipNmd380pVgmMuwELDyQ==}

  '@webgpu/types@0.1.21':
    resolution: {integrity: sha512-pUrWq3V5PiSGFLeLxoGqReTZmiiXwY3jRkIG5sLLKjyqNxrwm/04b4nw7LSmGWJcKk59XOM/YRTUwOzo4MMlow==}

  acorn-jsx@5.3.2:
    resolution: {integrity: sha512-rq9s+JNhf0IChjtDXxllJ7g41oZk5SlXtp0LHwyA5cejwn7vKmKp4pPri6YEePv2PU65sAsegbXtIinmDFDXgQ==}
    peerDependencies:
      acorn: ^6.0.0 || ^7.0.0 || ^8.0.0

  acorn@8.14.1:
    resolution: {integrity: sha512-OvQ/2pUDKmgfCg++xsTX1wGxfTaszcHVcTctW4UJB4hibJx2HXxxO5UmVgyjMa+ZDsiaf5wWLXYpRWMmBI0QHg==}
    engines: {node: '>=0.4.0'}
    hasBin: true

  ajv@6.12.6:
    resolution: {integrity: sha512-j3fVLgvTo527anyYyJOGTYJbG+vnnQYvE0m5mmkc1TK+nxAppkCLMIL0aZ4dblVCNoGShhm+kzE4ZUykBoMg4g==}

  ajv@8.17.1:
    resolution: {integrity: sha512-B/gBuNg5SiMTrPkC+A2+cW0RszwxYmn6VYxB/inlBStS5nx6xHIt/ehKRhIMhqusl7a8LjQoZnjCs5vhwxOQ1g==}

  ansi-align@3.0.1:
    resolution: {integrity: sha512-IOfwwBF5iczOjp/WeY4YxyjqAFMQoZufdQWDd19SEExbVLNXqvpzSJ/M7Za4/sCPmQ0+GRquoA7bGcINcxew6w==}

  ansi-escapes@7.0.0:
    resolution: {integrity: sha512-GdYO7a61mR0fOlAsvC9/rIHf7L96sBc6dEWzeOu+KAea5bZyQRPIpojrVoI4AXGJS/ycu/fBTdLrUkA4ODrvjw==}
    engines: {node: '>=18'}

  ansi-regex@5.0.1:
    resolution: {integrity: sha512-quJQXlTSUGL2LH9SUXo8VwsY4soanhgo6LNSm84E1LBcE8s3O0wpdiRzyR9z/ZZJMlMWv37qOOb9pdJlMUEKFQ==}
    engines: {node: '>=8'}

  ansi-regex@6.1.0:
    resolution: {integrity: sha512-7HSX4QQb4CspciLpVFwyRe79O3xsIZDDLER21kERQ71oaPodF8jL725AgJMFAYbooIqolJoRLuM81SpeUkpkvA==}
    engines: {node: '>=12'}

  ansi-styles@4.3.0:
    resolution: {integrity: sha512-zbB9rCJAT1rbjiVDb2hqKFHNYLxgtk8NURxZ3IZwD3F6NtxbXZQCnnSi1Lkx+IDohdPlFp222wVALIheZJQSEg==}
    engines: {node: '>=8'}

  ansi-styles@6.2.1:
    resolution: {integrity: sha512-bN798gFfQX+viw3R7yrGWRqnrN2oRkEkUjjl4JNn4E8GxxbjtG3FbrEIIY3l8/hrwUwIeCZvi4QuOTP4MErVug==}
    engines: {node: '>=12'}

  ansis@4.1.0:
    resolution: {integrity: sha512-BGcItUBWSMRgOCe+SVZJ+S7yTRG0eGt9cXAHev72yuGcY23hnLA7Bky5L/xLyPINoSN95geovfBkqoTlNZYa7w==}
    engines: {node: '>=14'}

  anymatch@3.1.3:
    resolution: {integrity: sha512-KMReFUr0B4t+D+OBkjR3KYqvocp2XaSzO55UcB6mgQMd3KbcE+mWTyvVV7D/zsdEbNnV6acZUutkiHQXvTr1Rw==}
    engines: {node: '>= 8'}

  are-docs-informative@0.0.2:
    resolution: {integrity: sha512-ixiS0nLNNG5jNQzgZJNoUpBKdo9yTYZMGJ+QgT2jmjR7G7+QHRCc4v6LQ3NgE7EBJq+o0ams3waJwkrlBom8Ig==}
    engines: {node: '>=14'}

  arg@5.0.2:
    resolution: {integrity: sha512-PYjyFOLKQ9y57JvQ6QLo8dAgNqswh8M1RMJYdQduT6xbWSgK36P/Z/v+p888pM69jMMfS8Xd8F6I1kQ/I9HUGg==}

  argparse@2.0.1:
    resolution: {integrity: sha512-8+9WqebbFzpX9OR+Wa6O29asIogeRMzcGtAINdpMHHyAg10f05aSFVBbcEqGf/PXw1EjAZ+q2/bEBg3DvurK3Q==}

  aria-query@5.3.2:
    resolution: {integrity: sha512-COROpnaoap1E2F000S62r6A60uHZnmlvomhfyT2DlTcrY1OrBKn2UhH7qn5wTC9zMvD0AY7csdPSNwKP+7WiQw==}
    engines: {node: '>= 0.4'}

  array-iterate@2.0.1:
    resolution: {integrity: sha512-I1jXZMjAgCMmxT4qxXfPXa6SthSoE8h6gkSI9BGGNv8mP8G/v0blc+qFnZu6K42vTOiuME596QaLO0TP3Lk0xg==}

  assertion-error@2.0.1:
    resolution: {integrity: sha512-Izi8RQcffqCeNVgFigKli1ssklIbpHnCYc6AknXGYoB6grJqyeby7jv12JUQgmTAnIDnbck1uxksT4dzN3PWBA==}
    engines: {node: '>=12'}

  astring@1.9.0:
    resolution: {integrity: sha512-LElXdjswlqjWrPpJFg1Fx4wpkOCxj1TDHlSV4PlaRxHGWko024xICaa97ZkMfs6DRKlCguiAI+rbXv5GWwXIkg==}
    hasBin: true

  astro-compress@2.3.8:
    resolution: {integrity: sha512-XajjEtSTJuVRBOrtZ/Siavd4KcH47SEHo0XoZZeYVRF6BODSBqxVdtlfkqYJKM+F4XRUmLDS5ncVTILnQYvvXw==}

  astro-eslint-parser@1.2.2:
    resolution: {integrity: sha512-JepyLROIad6f44uyqMF6HKE2QbunNzp3mYKRcPoDGt0QkxXmH222FAFC64WTyQu2Kg8NNEXHTN/sWuUId9sSxw==}
    engines: {node: ^18.18.0 || ^20.9.0 || >=21.1.0}

  astro-og-canvas@0.7.0:
    resolution: {integrity: sha512-aamARDNDORPxXlPt+VJakzj4WpNUDjQqUZ06eE82pGMad4aTR/KMm8Ho12qvprgJcM8K7fgSOMg5OHa7KcX0pw==}
    engines: {node: '>=18.14.1'}
    peerDependencies:
      astro: ^3.0.0 || ^4.0.0 || ^5.0.0

  astro-robots-txt@1.0.0:
    resolution: {integrity: sha512-6JQSLid4gMhoWjOm85UHLkgrw0+hHIjnJVIUqxjU2D6feKlVyYukMNYjH44ZDZBK1P8hNxd33PgWlHzCASvedA==}

  astro@5.8.0:
    resolution: {integrity: sha512-G57ELkdIntDiSrucA5lQaRtBOjquaZ9b9NIwoz2f471ZuuJcynLjWgItgBzlrz5UMY4WqnFbVWUCKlJb7nt9bA==}
    engines: {node: 18.20.8 || ^20.3.0 || >=22.0.0, npm: '>=9.6.5', pnpm: '>=7.1.0'}
    hasBin: true

  astrojs-compiler-sync@1.1.1:
    resolution: {integrity: sha512-0mKvB9sDQRIZPsEJadw6OaFbGJ92cJPPR++ICca9XEyiUAZqgVuk25jNmzHPT0KF80rI94trSZrUR5iHFXGGOQ==}
    engines: {node: ^18.18.0 || >=20.9.0}
    peerDependencies:
      '@astrojs/compiler': '>=0.27.0'

  axobject-query@4.1.0:
    resolution: {integrity: sha512-qIj0G9wZbMGNLjLmg1PT6v2mE9AH2zlnADJD/2tC6E00hgmhUOfEB6greHPAfLRSufHqROIUTkw6E+M3lH0PTQ==}
    engines: {node: '>= 0.4'}

  bail@2.0.2:
    resolution: {integrity: sha512-0xO6mYd7JB2YesxDKplafRpsiOzPt9V02ddPCLbY1xYGPOX24NTyN50qnUxgCPcSoYMhKpAuBTjQoRZCAkUDRw==}

  balanced-match@1.0.2:
    resolution: {integrity: sha512-3oSeUO0TMV67hN1AmbXsK4yaqU7tjiHlbxRDZOpH0KW9+CeX4bRAaX0Anxt0tx2MrpRpWwQaPwIlISEJhYU5Pw==}

  base-64@1.0.0:
    resolution: {integrity: sha512-kwDPIFCGx0NZHog36dj+tHiwP4QMzsZ3AgMViUBKI0+V5n4U0ufTCUMhnQ04diaRI8EX/QcPfql7zlhZ7j4zgg==}

  base64-js@1.5.1:
    resolution: {integrity: sha512-AKpaYlHn8t4SVbOHCy+b5+KKgvR4vrsD8vbvrbiQJps7fKDTkjkDry6ji0rUJjC0kzbNePLwzxq8iypo41qeWA==}

  binary-extensions@2.3.0:
    resolution: {integrity: sha512-Ceh+7ox5qe7LJuLHoY0feh3pHuUDHAcRUeyL2VYghZwfpkNIy/+8Ocg0a3UuSoYzavmylwuLWQOf3hl0jjMMIw==}
    engines: {node: '>=8'}

  blob-to-buffer@1.2.9:
    resolution: {integrity: sha512-BF033y5fN6OCofD3vgHmNtwZWRcq9NLyyxyILx9hfMy1sXYy4ojFl765hJ2lP0YaN2fuxPaLO2Vzzoxy0FLFFA==}

  boolbase@1.0.0:
    resolution: {integrity: sha512-JZOSA7Mo9sNGB8+UjSgzdLtokWAky1zbztM3WRLCbZ70/3cTANmQmOdR7y2g+J0e2WXywy1yS468tY+IruqEww==}

  boxen@8.0.1:
    resolution: {integrity: sha512-F3PH5k5juxom4xktynS7MoFY+NUWH5LC4CnH11YB8NPew+HLpmBLCybSAEyb2F+4pRXhuhWqFesoQd6DAyc2hw==}
    engines: {node: '>=18'}

  brace-expansion@1.1.11:
    resolution: {integrity: sha512-iCuPHDFgrHX7H2vEI/5xpz07zSHB00TpugqhmYtVmMO6518mCuRMoOYFldEBl0g187ufozdaHgWKcYFb61qGiA==}

  brace-expansion@2.0.1:
    resolution: {integrity: sha512-XnAIvQ8eM+kC6aULx6wuQiwVsnzsi9d3WxzV3FpWTGA19F621kwdbsAcFKXgKUHZWsy+mY6iL1sHTxWEFCytDA==}

  braces@3.0.3:
    resolution: {integrity: sha512-yQbXgO/OSZVD2IsiLlro+7Hf6Q18EJrKSEsdoMzKePKXct3gvD8oLcOQdIzGupr5Fj+EDe8gO/lxc1BzfMpxvA==}
    engines: {node: '>=8'}

  brotli@1.3.3:
    resolution: {integrity: sha512-oTKjJdShmDuGW94SyyaoQvAjf30dZaHnjJ8uAF+u2/vGJkJbJPJAT1gDiOJP5v1Zb6f9KEyW/1HpuaWIXtGHPg==}

  browserslist@4.24.5:
    resolution: {integrity: sha512-FDToo4Wo82hIdgc1CQ+NQD0hEhmpPjrZ3hiUgwgOG6IuTdlpr8jdjyG24P6cNP1yJpTLzS5OcGgSw0xmDU1/Tw==}
    engines: {node: ^6 || ^7 || ^8 || ^9 || ^10 || ^11 || ^12 || >=13.7}
    hasBin: true

  buffer-from@1.1.2:
    resolution: {integrity: sha512-E+XQCRwSbaaiChtv6k6Dwgc+bx+Bs6vuKJHHl5kox/BaKbhiXzqQOwK4cO22yElGp2OCmjwVhT3HmxgyPGnJfQ==}

  builtin-modules@5.0.0:
    resolution: {integrity: sha512-bkXY9WsVpY7CvMhKSR6pZilZu9Ln5WDrKVBUXf2S443etkmEO4V58heTecXcUIsNsi4Rx8JUO4NfX1IcQl4deg==}
    engines: {node: '>=18.20'}

  cac@6.7.14:
    resolution: {integrity: sha512-b6Ilus+c3RrdDk+JhLKUAQfzzgLEPy6wcXqS7f/xe1EETvsDP6GORG7SFuOs6cID5YkqchW/LXZbX5bc8j7ZcQ==}
    engines: {node: '>=8'}

  callsites@3.1.0:
    resolution: {integrity: sha512-P8BjAsXvZS+VIDUI11hHCQEv74YT67YUi5JJFNWIqL235sBmjX4+qx9Muvls5ivyNENctx46xQLQ3aTuE7ssaQ==}
    engines: {node: '>=6'}

  camel-case@4.1.2:
    resolution: {integrity: sha512-gxGWBrTT1JuMx6R+o5PTXMmUnhnVzLQ9SNutD4YqKtI6ap897t3tKECYla6gCWEkplXnlNybEkZg9GEGxKFCgw==}

  camelcase@8.0.0:
    resolution: {integrity: sha512-8WB3Jcas3swSvjIeA2yvCJ+Miyz5l1ZmB6HFb9R1317dt9LCQoswg/BGrmAmkWVEszSrrg4RwmO46qIm2OEnSA==}
    engines: {node: '>=16'}

  caniuse-lite@1.0.30001718:
    resolution: {integrity: sha512-AflseV1ahcSunK53NfEs9gFWgOEmzr0f+kaMFA4xiLZlr9Hzt7HxcSpIFcnNCUkz6R6dWKa54rUz3HUmI3nVcw==}

  canvaskit-wasm@0.39.1:
    resolution: {integrity: sha512-Gy3lCmhUdKq+8bvDrs9t8+qf7RvcjuQn+we7vTVVyqgOVO1UVfHpsnBxkTZw+R4ApEJ3D5fKySl9TU11hmjl/A==}

  canvaskit-wasm@0.40.0:
    resolution: {integrity: sha512-Od2o+ZmoEw9PBdN/yCGvzfu0WVqlufBPEWNG452wY7E9aT8RBE+ChpZF526doOlg7zumO4iCS+RAeht4P0Gbpw==}

  ccount@2.0.1:
    resolution: {integrity: sha512-eyrF0jiFpY+3drT6383f1qhkbGsLSifNAjA61IUjZjmLCWjItY6LB9ft9YhoDgwfmclB2zhu51Lc7+95b8NRAg==}

  chai@5.2.0:
    resolution: {integrity: sha512-mCuXncKXk5iCLhfhwTc0izo0gtEmpz5CtG2y8GiOINBlMVS6v8TMRc5TaLWKS6692m9+dVVfzgeVxR5UxWHTYw==}
    engines: {node: '>=12'}

  chalk@4.1.2:
    resolution: {integrity: sha512-oKnbhFyRIXpUuez8iBMmyEa4nbj4IOQyuhc/wy9kY7/WVPcwIO9VA668Pu8RkO7+0G76SLROeyw9CpQ061i4mA==}
    engines: {node: '>=10'}

  chalk@5.4.1:
    resolution: {integrity: sha512-zgVZuo2WcZgfUEmsn6eO3kINexW8RAE4maiQ8QNs8CtpPCSyMiYsULR3HQYkm3w8FIA3SberyMJMSldGsW+U3w==}
    engines: {node: ^12.17.0 || ^14.13 || >=16.0.0}

  character-entities-html4@2.1.0:
    resolution: {integrity: sha512-1v7fgQRj6hnSwFpq1Eu0ynr/CDEw0rXo2B61qXrLNdHZmPKgb7fqS1a2JwF0rISo9q77jDI8VMEHoApn8qDoZA==}

  character-entities-legacy@3.0.0:
    resolution: {integrity: sha512-RpPp0asT/6ufRm//AJVwpViZbGM/MkjQFxJccQRHmISF/22NBtsHqAWmL+/pmkPWoIUJdWyeVleTl1wydHATVQ==}

  character-entities@2.0.2:
    resolution: {integrity: sha512-shx7oQ0Awen/BRIdkjkvz54PnEEI/EjwXDSIZp86/KKdbafHh1Df/RYGBhn4hbe2+uKC9FnT5UCEdyPz3ai9hQ==}

  character-reference-invalid@2.0.1:
    resolution: {integrity: sha512-iBZ4F4wRbyORVsu0jPV7gXkOsGYjGHPmAyv+HiHG8gi5PtC9KI2j1+v8/tlibRvjoWX027ypmG/n0HtO5t7unw==}

  check-error@2.1.1:
    resolution: {integrity: sha512-OAlb+T7V4Op9OwdkjmguYRqncdlx5JiofwOAUkmTF+jNdHwzTaTs4sRAGpzLF3oOz5xAyDGrPgeIDFQmDOTiJw==}
    engines: {node: '>= 16'}

  chokidar@3.6.0:
    resolution: {integrity: sha512-7VT13fmjotKpGipCW9JEQAusEPE+Ei8nl6/g4FBAmIm0GOOLMua9NDDo/DWp0ZAxCr3cPq5ZpBqmPAQgDda2Pw==}
    engines: {node: '>= 8.10.0'}

  chokidar@4.0.3:
    resolution: {integrity: sha512-Qgzu8kfBvo+cA4962jnP1KkS6Dop5NS6g7R5LFYJr4b8Ub94PPQXUksCw9PvXoeXPRRddRNC5C1JQUR2SMGtnA==}
    engines: {node: '>= 14.16.0'}

  ci-info@4.2.0:
    resolution: {integrity: sha512-cYY9mypksY8NRqgDB1XD1RiJL338v/551niynFTGkZOO2LHuB2OmOYxDIe/ttN9AHwrqdum1360G3ald0W9kCg==}
    engines: {node: '>=8'}

  clean-css@5.3.3:
    resolution: {integrity: sha512-D5J+kHaVb/wKSFcyyV75uCn8fiY4sV38XJoe4CUyGQ+mOU/fMVYUdH1hJC+CJQ5uY3EnW27SbJYS4X8BiLrAFg==}
    engines: {node: '>= 10.0'}

  clean-regexp@1.0.0:
    resolution: {integrity: sha512-GfisEZEJvzKrmGWkvfhgzcz/BllN1USeqD2V6tg14OAOgaCD2Z/PUEuxnAZ/nPvmaHRG7a8y77p1T/IRQ4D1Hw==}
    engines: {node: '>=4'}

  cli-boxes@3.0.0:
    resolution: {integrity: sha512-/lzGpEWL/8PfI0BmBOPRwp0c/wFNX1RdUML3jK/RcSBA9T8mZDdQpqYBKtCFTOfQbwPqWEOpjqW+Fnayc0969g==}
    engines: {node: '>=10'}

  cli-cursor@5.0.0:
    resolution: {integrity: sha512-aCj4O5wKyszjMmDT4tZj93kxyydN/K5zPWSCe6/0AV/AA1pqe5ZBIw0a2ZfPQV7lL5/yb5HsUreJ6UFAF1tEQw==}
    engines: {node: '>=18'}

  cli-truncate@4.0.0:
    resolution: {integrity: sha512-nPdaFdQ0h/GEigbPClz11D0v/ZJEwxmeVZGeMo3Z5StPtUTkA9o1lD6QwoirYiSDzbcwn2XcjwmCp68W1IS4TA==}
    engines: {node: '>=18'}

  cliui@8.0.1:
    resolution: {integrity: sha512-BSeNnyus75C4//NQ9gQt1/csTXyo/8Sb+afLAkzAptFuMsod9HFokGNudZpi/oQV73hnVK+sR+5PVRMd+Dr7YQ==}
    engines: {node: '>=12'}

  clone@2.1.2:
    resolution: {integrity: sha512-3Pe/CF1Nn94hyhIYpjtiLhdCoEoz0DqQ+988E9gmeEdQZlojxnOb74wctFyuwWQHzqyf9X7C7MG8juUpqBJT8w==}
    engines: {node: '>=0.8'}

  clsx@2.1.1:
    resolution: {integrity: sha512-eYm0QWBtUrBWZWG0d386OGAw16Z995PiOVo2B7bjWSbHedGl5e0ZWaq65kOGgUSNesEIDkB9ISbTg/JK9dhCZA==}
    engines: {node: '>=6'}

  collapse-white-space@2.1.0:
    resolution: {integrity: sha512-loKTxY1zCOuG4j9f6EPnuyyYkf58RnhhWTvRoZEokgB+WbdXehfjFviyOVYkqzEWz1Q5kRiZdBYS5SwxbQYwzw==}

  color-convert@2.0.1:
    resolution: {integrity: sha512-RRECPsj7iu/xb5oKYcsFHSppFNnsj/52OVTRKb4zP5onXwVF3zVmmToNcOfGC+CRDpfK/U584fMg38ZHCaElKQ==}
    engines: {node: '>=7.0.0'}

  color-name@1.1.4:
    resolution: {integrity: sha512-dOy+3AuW3a2wNbZHIuMZpTcgjGuLU/uBL/ubcZF9OXbDo8ff4O8yVp5Bf0efS8uEoYo5q4Fx7dY9OgQGXgAsQA==}

  color-string@1.9.1:
    resolution: {integrity: sha512-shrVawQFojnZv6xM40anx4CkoDP+fZsw/ZerEMsW/pyzsRbElpsL/DBVW7q3ExxwusdNXI3lXpuhEZkzs8p5Eg==}

  color@4.2.3:
    resolution: {integrity: sha512-1rXeuUUiGGrykh+CeBdu5Ie7OJwinCgQY0bc7GCRxy5xVHy+moaqkpL/jqQq0MtQOeYcrqEz4abc5f0KtU7W4A==}
    engines: {node: '>=12.5.0'}

  colorette@2.0.20:
    resolution: {integrity: sha512-IfEDxwoWIjkeXL1eXcDiow4UbKjhLdq6/EuSVR9GMN7KVH3r9gQ83e73hsz1Nd1T3ijd5xv1wcWRYO+D6kCI2w==}

  comma-separated-tokens@2.0.3:
    resolution: {integrity: sha512-Fu4hJdvzeylCfQPp9SGWidpzrMs7tTrlu6Vb8XGaRGck8QSNZJJp538Wrb60Lax4fPwR64ViY468OIUTbRlGZg==}

  commander@10.0.1:
    resolution: {integrity: sha512-y4Mg2tXshplEbSGzx7amzPwKKOCGuoSRP/CjEdwwk0FOGlUbq6lKuoyDZTNZkmxHdJtp54hdfY/JUrdL7Xfdug==}
    engines: {node: '>=14'}

  commander@13.1.0:
    resolution: {integrity: sha512-/rFeCpNJQbhSZjGVwO9RFV3xPqbnERS8MmIQzCtD/zl6gpJuV/bMLuN92oG3F7d8oDEHHRrujSXNUr8fpjntKw==}
    engines: {node: '>=18'}

  commander@14.0.0:
    resolution: {integrity: sha512-2uM9rYjPvyq39NwLRqaiLtWHyDC1FvryJDa2ATTVims5YAS4PupsEQsDvP14FqhFr0P49CYDugi59xaxJlTXRA==}
    engines: {node: '>=20'}

  commander@2.20.3:
    resolution: {integrity: sha512-GpVkmM8vF2vQUkj2LvZmD35JxeJOLCwJ9cUkugyk2nuhbv3+mJvpLYYt+0+USMxE+oj+ey/lJEnhZw75x/OMcQ==}

  commander@7.2.0:
    resolution: {integrity: sha512-QrWXB+ZQSVPmIWIhtEO9H+gwHaMGYiF5ChvoJ+K9ZGHG/sVsa6yiesAD1GC/x46sET00Xlwo1u49RVVVzvcSkw==}
    engines: {node: '>= 10'}

  commander@8.3.0:
    resolution: {integrity: sha512-OkTL9umf+He2DZkUq8f8J9of7yL6RJKI24dVITBmNfZBmri9zYZQrKkuXiKhyfPSu8tUhnVBB1iKXevvnlR4Ww==}
    engines: {node: '>= 12'}

  comment-parser@1.4.1:
    resolution: {integrity: sha512-buhp5kePrmda3vhc5B9t7pUQXAb2Tnd0qgpkIhPhkHXxJpiPJ11H0ZEU0oBpJ2QztSbzG/ZxMj/CHsYJqRHmyg==}
    engines: {node: '>= 12.0.0'}

  common-ancestor-path@1.0.1:
    resolution: {integrity: sha512-L3sHRo1pXXEqX8VU28kfgUY+YGsk09hPqZiZmLacNib6XNTCM8ubYeT7ryXQw8asB1sKgcU5lkB7ONug08aB8w==}

  concat-map@0.0.1:
    resolution: {integrity: sha512-/Srv4dswyQNBfohGpz9o6Yb3Gz3SrUDqBH5rTuhGR7ahtlbYKnVxw2bCFMRljaA7EXHaXZ8wsHdodFvbkhKmqg==}

  confbox@0.1.8:
    resolution: {integrity: sha512-RMtmw0iFkeR4YV+fUOSucriAQNb9g8zFR52MWCtl+cCZOFRNL6zeB395vPzFhEjjn4fMxXudmELnl/KF/WrK6w==}

  confbox@0.2.2:
    resolution: {integrity: sha512-1NB+BKqhtNipMsov4xI/NnhCKp9XG9NamYp5PVm9klAT0fsrNPjaFICsCFhNhwZJKNh7zB/3q8qXz0E9oaMNtQ==}

  consola@3.4.2:
    resolution: {integrity: sha512-5IKcdX0nnYavi6G7TtOhwkYzyjfJlatbjMjuLSfE2kYT5pMDOilZ4OvMhi637CcDICTmz3wARPoyhqyX1Y+XvA==}
    engines: {node: ^14.18.0 || >=16.10.0}

  cookie-es@1.2.2:
    resolution: {integrity: sha512-+W7VmiVINB+ywl1HGXJXmrqkOhpKrIiVZV6tQuV54ZyQC7MMuBt81Vc336GMLoHBq5hV/F9eXgt5Mnx0Rha5Fg==}

  cookie@1.0.2:
    resolution: {integrity: sha512-9Kr/j4O16ISv8zBBhJoi4bXOYNTkFLOqSL3UDB0njXxCXNezjeyVrJyGOWtgfs/q2km1gwBcfH8q1yEGoMYunA==}
    engines: {node: '>=18'}

  core-js-compat@3.42.0:
    resolution: {integrity: sha512-bQasjMfyDGyaeWKBIu33lHh9qlSR0MFE/Nmc6nMjf/iU9b3rSMdAYz1Baxrv4lPdGUsTqZudHA4jIGSJy0SWZQ==}

  cross-fetch@3.2.0:
    resolution: {integrity: sha512-Q+xVJLoGOeIMXZmbUK4HYk+69cQH6LudR0Vu/pRm2YlU/hDV9CiS0gKUMaWY5f2NeUH9C1nV3bsTlCo0FsTV1Q==}

  cross-spawn@7.0.6:
    resolution: {integrity: sha512-uV2QOWP2nWzsy2aMp8aRibhi9dlzF5Hgh5SHaB9OiTGEyDTiJJyx0uy51QXdyWbtAHNua4XJzUKca3OzKUd3vA==}
    engines: {node: '>= 8'}

  crossws@0.3.5:
    resolution: {integrity: sha512-ojKiDvcmByhwa8YYqbQI/hg7MEU0NC03+pSdEq4ZUnZR9xXpwk7E43SMNGkn+JxJGPFtNvQ48+vV2p+P1ml5PA==}

  css-select@5.1.0:
    resolution: {integrity: sha512-nwoRF1rvRRnnCqqY7updORDsuqKzqYJ28+oSMaJMMgOauh3fvwHqMS7EZpIPqK8GL+g9mKxF1vP/ZjSeNjEVHg==}

  css-tree@2.2.1:
    resolution: {integrity: sha512-OA0mILzGc1kCOCSJerOeqDxDQ4HOh+G8NbOJFOTgOCzpw7fCBubk0fEyxp8AgOL/jvLgYA/uV0cMbe43ElF1JA==}
    engines: {node: ^10 || ^12.20.0 || ^14.13.0 || >=15.0.0, npm: '>=7.0.0'}

  css-tree@2.3.1:
    resolution: {integrity: sha512-6Fv1DV/TYw//QF5IzQdqsNDjx/wc8TrMBZsqjL9eW01tWb7R7k/mq+/VXfJCl7SoD5emsJop9cOByJZfs8hYIw==}
    engines: {node: ^10 || ^12.20.0 || ^14.13.0 || >=15.0.0}

  css-tree@3.1.0:
    resolution: {integrity: sha512-0eW44TGN5SQXU1mWSkKwFstI/22X2bG1nYzZTYMAWjylYURhse752YgbE4Cx46AC+bAvI+/dYTPRk1LqSUnu6w==}
    engines: {node: ^10 || ^12.20.0 || ^14.13.0 || >=15.0.0}

  css-what@6.1.0:
    resolution: {integrity: sha512-HTUrgRJ7r4dsZKU6GjmpfRK1O76h97Z8MfS1G0FozR+oF2kG6Vfe8JE6zwrkbxigziPHinCJ+gCPjA9EaBDtRw==}
    engines: {node: '>= 6'}

  cssesc@3.0.0:
    resolution: {integrity: sha512-/Tb/JcjK111nNScGob5MNtsntNM1aCNUDipB/TkwZFhyDrrE47SOx/18wF2bbjgc3ZzCSKW1T5nt5EbFoAz/Vg==}
    engines: {node: '>=4'}
    hasBin: true

  csso@5.0.5:
    resolution: {integrity: sha512-0LrrStPOdJj+SPCCrGhzryycLjwcgUSHBtxNA8aIDxf0GLsRh1cKYhB00Gd1lDOS4yGH69+SNn13+TWbVHETFQ==}
    engines: {node: ^10 || ^12.20.0 || ^14.13.0 || >=15.0.0, npm: '>=7.0.0'}

  csstype@3.1.3:
    resolution: {integrity: sha512-M1uQkMl8rQK/szD0LNhtqxIPLpimGm8sOBwU7lLnCpSbTyY3yeU1Vc7l4KT5zT4s/yOxHH5O7tIuuLOCnLADRw==}

  debug@3.2.7:
    resolution: {integrity: sha512-CFjzYYAi4ThfiQvizrFQevTTXHtnCqWfe7x1AhgEscTz6ZbLbfoLRLPugTQyBth6f8ZERVUSyWHFD/7Wu4t1XQ==}
    peerDependencies:
      supports-color: '*'
    peerDependenciesMeta:
      supports-color:
        optional: true

  debug@4.4.1:
    resolution: {integrity: sha512-KcKCqiftBJcZr++7ykoDIEwSa3XWowTfNPo92BYxjXiyYEVrUQh2aLyhxBCwww+heortUFxEJYcRzosstTEBYQ==}
    engines: {node: '>=6.0'}
    peerDependencies:
      supports-color: '*'
    peerDependenciesMeta:
      supports-color:
        optional: true

  decode-named-character-reference@1.1.0:
    resolution: {integrity: sha512-Wy+JTSbFThEOXQIR2L6mxJvEs+veIzpmqD7ynWxMXGpnk3smkHQOp6forLdHsKpAMW9iJpaBBIxz285t1n1C3w==}

  deep-eql@5.0.2:
    resolution: {integrity: sha512-h5k/5U50IJJFpzfL6nO9jaaumfjO/f2NjK/oYB2Djzm4p9L+3T9qWpZqZ2hAbLPuuYq9wrU08WQyBTL5GbPk5Q==}
    engines: {node: '>=6'}

  deep-is@0.1.4:
    resolution: {integrity: sha512-oIPzksmTg4/MriiaYGO+okXDT7ztn/w3Eptv/+gSIdMdKsJo0u4CfYNFJPy+4SKMuCqGw2wxnA+URMg3t8a/bQ==}

  deepmerge-ts@7.1.5:
    resolution: {integrity: sha512-HOJkrhaYsweh+W+e74Yn7YStZOilkoPb6fycpwNLKzSPtruFs48nYis0zy5yJz1+ktUhHxoRDJ27RQAWLIJVJw==}
    engines: {node: '>=16.0.0'}

  deepmerge@4.3.1:
    resolution: {integrity: sha512-3sUqbMEc77XqpdNO7FRyRog+eW3ph+GYCbj+rK+uYyRMuwsVy0rMiVtPn+QJlKFvWP/1PYpapqYn0Me2knFn+A==}
    engines: {node: '>=0.10.0'}

  defu@6.1.4:
    resolution: {integrity: sha512-mEQCMmwJu317oSz8CwdIOdwf3xMif1ttiM8LTufzc3g6kR+9Pe236twL8j3IYT1F7GfRgGcW6MWxzZjLIkuHIg==}

  dequal@2.0.3:
    resolution: {integrity: sha512-0je+qPKHEMohvfRTCEo3CrPG6cAzAYgmzKyxRiYSSDkS6eGJdyVJm7WaYA5ECaAD9wLB2T4EEeymA5aFVcYXCA==}
    engines: {node: '>=6'}

  destr@2.0.5:
    resolution: {integrity: sha512-ugFTXCtDZunbzasqBxrK93Ik/DRYsO6S/fedkWEMKqt04xZ4csmnmwGDBAb07QWNaGMAmnTIemsYZCksjATwsA==}

  detect-libc@2.0.4:
    resolution: {integrity: sha512-3UDv+G9CsCKO1WKMGw9fwq/SWJYbI0c5Y7LU1AXYoDdbhE2AHQ6N6Nb34sG8Fj7T5APy8qXDCKuuIHd1BR0tVA==}
    engines: {node: '>=8'}

  deterministic-object-hash@2.0.2:
    resolution: {integrity: sha512-KxektNH63SrbfUyDiwXqRb1rLwKt33AmMv+5Nhsw1kqZ13SJBRTgZHtGbE+hH3a1mVW1cz+4pqSWVPAtLVXTzQ==}
    engines: {node: '>=18'}

  devalue@5.1.1:
    resolution: {integrity: sha512-maua5KUiapvEwiEAe+XnlZ3Rh0GD+qI1J/nb9vrJc3muPXvcF/8gXYTWF76+5DAqHyDUtOIImEuo0YKE9mshVw==}

  devlop@1.1.0:
    resolution: {integrity: sha512-RWmIqhcFf1lRYBvNmr7qTNuyCt/7/ns2jbpp1+PalgE/rDQcBT0fioSMUpJ93irlUhC5hrg4cYqe6U+0ImW0rA==}

  dfa@1.2.0:
    resolution: {integrity: sha512-ED3jP8saaweFTjeGX8HQPjeC1YYyZs98jGNZx6IiBvxW7JG5v492kamAQB3m2wop07CvU/RQmzcKr6bgcC5D/Q==}

  diff@5.2.0:
    resolution: {integrity: sha512-uIFDxqpRZGZ6ThOk84hEfqWoHx2devRFvpTZcTHur85vImfaxUbTW9Ryh4CpCuDnToOP1CEtXKIgytHBPVff5A==}
    engines: {node: '>=0.3.1'}

  dlv@1.1.3:
    resolution: {integrity: sha512-+HlytyjlPKnIG8XuRG8WvmBP8xs8P71y+SKKS6ZXWoEgLuePxtDoUEiH7WkdePWrQ5JBpE6aoVqfZfJUQkjXwA==}

  dom-serializer@2.0.0:
    resolution: {integrity: sha512-wIkAryiqt/nV5EQKqQpo3SToSOV9J0DnbJqwK7Wv/Trc92zIAYZ4FlMu+JPFW1DfGFt81ZTCGgDEabffXeLyJg==}

  domelementtype@2.3.0:
    resolution: {integrity: sha512-OLETBj6w0OsagBwdXnPdN0cnMfF9opN69co+7ZrbfPGrdpPVNBUj02spi6B1N7wChLQiPn4CSH/zJvXw56gmHw==}

  domhandler@5.0.3:
    resolution: {integrity: sha512-cgwlv/1iFQiFnU96XXgROh8xTeetsnJiDsTc7TYCLFd9+/WNkIqPTxiM/8pSd8VIrhXGTf1Ny1q1hquVqDJB5w==}
    engines: {node: '>= 4'}

  domutils@3.2.2:
    resolution: {integrity: sha512-6kZKyUajlDuqlHKVX1w7gyslj9MPIXzIFiz/rGu35uC1wMi+kMhQwGhl4lt9unC9Vb9INnY9Z3/ZA3+FhASLaw==}

  dot-case@3.0.4:
    resolution: {integrity: sha512-Kv5nKlh6yRrdrGvxeJ2e5y2eRUpkUosIW4A2AS38zwSz27zu7ufDwQPi5Jhs3XAlGNetl3bmnGhQsMtkKJnj3w==}

  dotenv@16.5.0:
    resolution: {integrity: sha512-m/C+AwOAr9/W1UOIZUo232ejMNnJAJtYQjUbHoNTBNTJSvqzzDh7vnrei3o3r3m9blf6ZoDkvcw0VmozNRFJxg==}
    engines: {node: '>=12'}

  dset@3.1.4:
    resolution: {integrity: sha512-2QF/g9/zTaPDc3BjNcVTGoBbXBgYfMTTceLaYcFJ/W9kggFUkhxD/hMEeuLKbugyef9SqAx8cpgwlIP/jinUTA==}
    engines: {node: '>=4'}

  duplexer@0.1.2:
    resolution: {integrity: sha512-jtD6YG370ZCIi/9GTaJKQxWTZD045+4R4hTk/x1UyoqadyJ9x9CgSi1RlVDQF8U2sxLLSnFkCaMihqljHIWgMg==}

  electron-to-chromium@1.5.159:
    resolution: {integrity: sha512-CEvHptWAMV5p6GJ0Lq8aheyvVbfzVrv5mmidu1D3pidoVNkB3tTBsTMVtPJ+rzRK5oV229mCLz9Zj/hNvU8GBA==}

  emmet@2.4.11:
    resolution: {integrity: sha512-23QPJB3moh/U9sT4rQzGgeyyGIrcM+GH5uVYg2C6wZIxAIJq7Ng3QLT79tl8FUwDXhyq9SusfknOrofAKqvgyQ==}

  emoji-regex@10.4.0:
    resolution: {integrity: sha512-EC+0oUMY1Rqm4O6LLrgjtYDvcVYTy7chDnM4Q7030tP4Kwj3u/pR6gP9ygnp2CJMK5Gq+9Q2oqmrFJAz01DXjw==}

  emoji-regex@8.0.0:
    resolution: {integrity: sha512-MSjYzcWNOA0ewAHpz0MxpYFvwg6yjy1NG3xteoqz644VCo/RPgnr1/GGt+ic3iJTzQ8Eu3TdM14SawnVUmGE6A==}

  enhanced-resolve@5.18.1:
    resolution: {integrity: sha512-ZSW3ma5GkcQBIpwZTSRAI8N71Uuwgs93IezB7mf7R60tC8ZbJideoDNKjHn2O9KIlx6rkGTTEk1xUCK2E1Y2Yg==}
    engines: {node: '>=10.13.0'}

  entities@4.5.0:
    resolution: {integrity: sha512-V0hjH4dGPh9Ao5p0MoRY6BVqtwCjhz6vI5LT8AJ55H+4g9/4vbHx1I54fS0XuclLhDHArPQCiMjDxjaL8fPxhw==}
    engines: {node: '>=0.12'}

  entities@6.0.0:
    resolution: {integrity: sha512-aKstq2TDOndCn4diEyp9Uq/Flu2i1GlLkc6XIDQSDMuaFE3OPW5OphLCyQ5SpSJZTb4reN+kTcYru5yIfXoRPw==}
    engines: {node: '>=0.12'}

  environment@1.1.0:
    resolution: {integrity: sha512-xUtoPkMggbz0MPyPiIWr1Kp4aeWJjDZ6SMvURhimjdZgsRuDplF5/s9hcgGhyXMhs+6vpnuoiZ2kFiu3FMnS8Q==}
    engines: {node: '>=18'}

  es-module-lexer@1.7.0:
    resolution: {integrity: sha512-jEQoCwk8hyb2AZziIOLhDqpm5+2ww5uIE6lkO/6jcOCusfk6LhMHpXXfBLXTZ7Ydyt0j4VoUQv6uGNYbdW+kBA==}

  esast-util-from-estree@2.0.0:
    resolution: {integrity: sha512-4CyanoAudUSBAn5K13H4JhsMH6L9ZP7XbLVe/dKybkxMO7eDyLsT8UHl9TRNrU2Gr9nz+FovfSIjuXWJ81uVwQ==}

  esast-util-from-js@2.0.1:
    resolution: {integrity: sha512-8Ja+rNJ0Lt56Pcf3TAmpBZjmx8ZcK5Ts4cAzIOjsjevg9oSXJnl6SUQ2EevU8tv3h6ZLWmoKL5H4fgWvdvfETw==}

  esbuild@0.25.5:
    resolution: {integrity: sha512-P8OtKZRv/5J5hhz0cUAdu/cLuPIKXpQl1R9pZtvmHWQvrAUVd0UNIPT4IB4W3rNOqVO0rlqHmCIbSwxh/c9yUQ==}
    engines: {node: '>=18'}
    hasBin: true

  escalade@3.2.0:
    resolution: {integrity: sha512-WUj2qlxaQtO4g6Pq5c29GTcWGDyd8itL8zTlipgECz3JesAiiOKotd8JU6otB3PACgG6xkJUyVhboMS+bje/jA==}
    engines: {node: '>=6'}

  escape-string-regexp@1.0.5:
    resolution: {integrity: sha512-vbRorB5FUQWvla16U8R/qgaFIya2qGzwDrNmCZuYKrbdSUMG6I1ZCGQRefkRVhuOkIGVne7BQ35DSfo1qvJqFg==}
    engines: {node: '>=0.8.0'}

  escape-string-regexp@4.0.0:
    resolution: {integrity: sha512-TtpcNJ3XAzx3Gq8sWRzJaVajRs0uVxA2YAkdb1jm2YkPz4G6egUFAyA3n5vtEIZefPk5Wa4UXbKuS5fKkJWdgA==}
    engines: {node: '>=10'}

  escape-string-regexp@5.0.0:
    resolution: {integrity: sha512-/veY75JbMK4j1yjvuUxuVsiS/hr/4iHs9FTT6cgTexxdE0Ly/glccBAkloH/DofkjRbZU3bnoj38mOmhkZ0lHw==}
    engines: {node: '>=12'}

  eslint-compat-utils@0.5.1:
    resolution: {integrity: sha512-3z3vFexKIEnjHE3zCMRo6fn/e44U7T1khUjg+Hp0ZQMCigh28rALD0nPFBcGZuiLC5rLZa2ubQHDRln09JfU2Q==}
    engines: {node: '>=12'}
    peerDependencies:
      eslint: '>=6.0.0'

  eslint-compat-utils@0.6.5:
    resolution: {integrity: sha512-vAUHYzue4YAa2hNACjB8HvUQj5yehAZgiClyFVVom9cP8z5NSFq3PwB/TtJslN2zAMgRX6FCFCjYBbQh71g5RQ==}
    engines: {node: '>=12'}
    peerDependencies:
      eslint: '>=6.0.0'

  eslint-config-flat-gitignore@2.1.0:
    resolution: {integrity: sha512-cJzNJ7L+psWp5mXM7jBX+fjHtBvvh06RBlcweMhKD8jWqQw0G78hOW5tpVALGHGFPsBV+ot2H+pdDGJy6CV8pA==}
    peerDependencies:
      eslint: ^9.5.0

  eslint-flat-config-utils@2.1.0:
    resolution: {integrity: sha512-6fjOJ9tS0k28ketkUcQ+kKptB4dBZY2VijMZ9rGn8Cwnn1SH0cZBoPXT8AHBFHxmHcLFQK9zbELDinZ2Mr1rng==}

  eslint-import-context@0.1.6:
    resolution: {integrity: sha512-/e2ZNPDLCrU8niIy0pddcvXuoO2YrKjf3NAIX+60mHJBT4yv7mqCqvVdyCW2E720e25e4S/1OSVef4U6efGLFg==}
    engines: {node: ^12.20.0 || ^14.18.0 || >=16.0.0}
    peerDependencies:
      unrs-resolver: ^1.0.0
    peerDependenciesMeta:
      unrs-resolver:
        optional: true

  eslint-import-resolver-node@0.3.9:
    resolution: {integrity: sha512-WFj2isz22JahUv+B788TlO3N6zL3nNJGU8CcZbPZvVEkBPaJdCV4vy5wyghty5ROFbCRnm132v8BScu5/1BQ8g==}

  eslint-json-compat-utils@0.2.1:
    resolution: {integrity: sha512-YzEodbDyW8DX8bImKhAcCeu/L31Dd/70Bidx2Qex9OFUtgzXLqtfWL4Hr5fM/aCCB8QUZLuJur0S9k6UfgFkfg==}
    engines: {node: '>=12'}
    peerDependencies:
      '@eslint/json': '*'
      eslint: '*'
      jsonc-eslint-parser: ^2.4.0
    peerDependenciesMeta:
      '@eslint/json':
        optional: true

  eslint-merge-processors@2.0.0:
    resolution: {integrity: sha512-sUuhSf3IrJdGooquEUB5TNpGNpBoQccbnaLHsb1XkBLUPPqCNivCpY05ZcpCOiV9uHwO2yxXEWVczVclzMxYlA==}
    peerDependencies:
      eslint: '*'

  eslint-plugin-antfu@3.1.1:
    resolution: {integrity: sha512-7Q+NhwLfHJFvopI2HBZbSxWXngTwBLKxW1AGXLr2lEGxcEIK/AsDs8pn8fvIizl5aZjBbVbVK5ujmMpBe4Tvdg==}
    peerDependencies:
      eslint: '*'

  eslint-plugin-astro@1.3.1:
    resolution: {integrity: sha512-2XaLCMQm8htW1UvJvy1Zcmg8l0ziskitiUfJTn/w1Mk7r4Mxj0fZeNpN6UTNrm64XBIXSa5h8UCGrg8mdu47+g==}
    engines: {node: ^18.18.0 || ^20.9.0 || >=21.1.0}
    peerDependencies:
      eslint: '>=8.57.0'

  eslint-plugin-command@3.2.1:
    resolution: {integrity: sha512-PcpzWe8dvAPaBobxE9zgz1w94fO4JYvzciDzw6thlUb9Uqf5e2/gJz97itOGxvdq+mFeudi71m1OGFgvWmb93w==}
    peerDependencies:
      eslint: '*'

  eslint-plugin-es-x@7.8.0:
    resolution: {integrity: sha512-7Ds8+wAAoV3T+LAKeu39Y5BzXCrGKrcISfgKEqTS4BDN8SFEDQd0S43jiQ8vIa3wUKD07qitZdfzlenSi8/0qQ==}
    engines: {node: ^14.18.0 || >=16.0.0}
    peerDependencies:
      eslint: '>=8'

  eslint-plugin-import-x@4.13.3:
    resolution: {integrity: sha512-CDewJDEeYQhm94KGCDYiuwU1SdaWc/vh+SziSKkF7kichAqAFnQYtSYUvSwSBbiBjYLxV5uUxocxxQobRI9YXA==}
    engines: {node: ^18.18.0 || ^20.9.0 || >=21.1.0}
    peerDependencies:
      eslint: ^8.57.0 || ^9.0.0

  eslint-plugin-jsdoc@50.6.17:
    resolution: {integrity: sha512-hq+VQylhd12l8qjexyriDsejZhqiP33WgMTy2AmaGZ9+MrMWVqPECsM87GPxgHfQn0zw+YTuhqjUfk1f+q67aQ==}
    engines: {node: '>=18'}
    peerDependencies:
      eslint: ^7.0.0 || ^8.0.0 || ^9.0.0

  eslint-plugin-jsonc@2.20.1:
    resolution: {integrity: sha512-gUzIwQHXx7ZPypUoadcyRi4WbHW2TPixDr0kqQ4miuJBU0emJmyGTlnaT3Og9X2a8R1CDayN9BFSq5weGWbTng==}
    engines: {node: ^12.22.0 || ^14.17.0 || >=16.0.0}
    peerDependencies:
      eslint: '>=6.0.0'

  eslint-plugin-n@17.18.0:
    resolution: {integrity: sha512-hvZ/HusueqTJ7VDLoCpjN0hx4N4+jHIWTXD4TMLHy9F23XkDagR9v+xQWRWR57yY55GPF8NnD4ox9iGTxirY8A==}
    engines: {node: ^18.18.0 || ^20.9.0 || >=21.1.0}
    peerDependencies:
      eslint: '>=8.23.0'

  eslint-plugin-no-only-tests@3.3.0:
    resolution: {integrity: sha512-brcKcxGnISN2CcVhXJ/kEQlNa0MEfGRtwKtWA16SkqXHKitaKIMrfemJKLKX1YqDU5C/5JY3PvZXd5jEW04e0Q==}
    engines: {node: '>=5.0.0'}

  eslint-plugin-perfectionist@4.13.0:
    resolution: {integrity: sha512-dsPwXwV7IrG26PJ+h1crQ1f5kxay/gQAU0NJnbVTQc91l5Mz9kPjyIZ7fXgie+QSgi8a+0TwGbfaJx+GIhzuoQ==}
    engines: {node: ^18.0.0 || >=20.0.0}
    peerDependencies:
      eslint: '>=8.45.0'

  eslint-plugin-pnpm@0.3.1:
    resolution: {integrity: sha512-vi5iHoELIAlBbX4AW8ZGzU3tUnfxuXhC/NKo3qRcI5o9igbz6zJUqSlQ03bPeMqWIGTPatZnbWsNR1RnlNERNQ==}
    peerDependencies:
      eslint: ^9.0.0

  eslint-plugin-regexp@2.7.0:
    resolution: {integrity: sha512-U8oZI77SBtH8U3ulZ05iu0qEzIizyEDXd+BWHvyVxTOjGwcDcvy/kEpgFG4DYca2ByRLiVPFZ2GeH7j1pdvZTA==}
    engines: {node: ^18 || >=20}
    peerDependencies:
      eslint: '>=8.44.0'

  eslint-plugin-toml@0.12.0:
    resolution: {integrity: sha512-+/wVObA9DVhwZB1nG83D2OAQRrcQZXy+drqUnFJKymqnmbnbfg/UPmEMCKrJNcEboUGxUjYrJlgy+/Y930mURQ==}
    engines: {node: ^12.22.0 || ^14.17.0 || >=16.0.0}
    peerDependencies:
      eslint: '>=6.0.0'

  eslint-plugin-unicorn@59.0.1:
    resolution: {integrity: sha512-EtNXYuWPUmkgSU2E7Ttn57LbRREQesIP1BiLn7OZLKodopKfDXfBUkC/0j6mpw2JExwf43Uf3qLSvrSvppgy8Q==}
    engines: {node: ^18.20.0 || ^20.10.0 || >=21.0.0}
    peerDependencies:
      eslint: '>=9.22.0'

  eslint-plugin-unused-imports@4.1.4:
    resolution: {integrity: sha512-YptD6IzQjDardkl0POxnnRBhU1OEePMV0nd6siHaRBbd+lyh6NAhFEobiznKU7kTsSsDeSD62Pe7kAM1b7dAZQ==}
    peerDependencies:
      '@typescript-eslint/eslint-plugin': ^8.0.0-0 || ^7.0.0 || ^6.0.0 || ^5.0.0
      eslint: ^9.0.0 || ^8.0.0
    peerDependenciesMeta:
      '@typescript-eslint/eslint-plugin':
        optional: true

  eslint-plugin-vue@10.1.0:
    resolution: {integrity: sha512-/VTiJ1eSfNLw6lvG9ENySbGmcVvz6wZ9nA7ZqXlLBY2RkaF15iViYKxglWiIch12KiLAj0j1iXPYU6W4wTROFA==}
    engines: {node: ^18.18.0 || ^20.9.0 || >=21.1.0}
    peerDependencies:
      eslint: ^8.57.0 || ^9.0.0
      vue-eslint-parser: ^10.0.0

  eslint-plugin-yml@1.18.0:
    resolution: {integrity: sha512-9NtbhHRN2NJa/s3uHchO3qVVZw0vyOIvWlXWGaKCr/6l3Go62wsvJK5byiI6ZoYztDsow4GnS69BZD3GnqH3hA==}
    engines: {node: ^14.17.0 || >=16.0.0}
    peerDependencies:
      eslint: '>=6.0.0'

  eslint-processor-vue-blocks@2.0.0:
    resolution: {integrity: sha512-u4W0CJwGoWY3bjXAuFpc/b6eK3NQEI8MoeW7ritKj3G3z/WtHrKjkqf+wk8mPEy5rlMGS+k6AZYOw2XBoN/02Q==}
    peerDependencies:
      '@vue/compiler-sfc': ^3.3.0
      eslint: '>=9.0.0'

  eslint-scope@8.3.0:
    resolution: {integrity: sha512-pUNxi75F8MJ/GdeKtVLSbYg4ZI34J6C0C7sbL4YOp2exGwen7ZsuBqKzUhXd0qMQ362yET3z+uPwKeg/0C2XCQ==}
    engines: {node: ^18.18.0 || ^20.9.0 || >=21.1.0}

  eslint-visitor-keys@3.4.3:
    resolution: {integrity: sha512-wpc+LXeiyiisxPlEkUzU6svyS1frIO3Mgxj1fdy7Pm8Ygzguax2N3Fa/D/ag1WqbOprdI+uY6wMUl8/a2G+iag==}
    engines: {node: ^12.22.0 || ^14.17.0 || >=16.0.0}

  eslint-visitor-keys@4.2.0:
    resolution: {integrity: sha512-UyLnSehNt62FFhSwjZlHmeokpRK59rcz29j+F1/aDgbkbRTk7wIc9XzdoasMUbRNKDM0qQt/+BJ4BrpFeABemw==}
    engines: {node: ^18.18.0 || ^20.9.0 || >=21.1.0}

  eslint@9.27.0:
    resolution: {integrity: sha512-ixRawFQuMB9DZ7fjU3iGGganFDp3+45bPOdaRurcFHSXO1e/sYwUX/FtQZpLZJR6SjMoJH8hR2pPEAfDyCoU2Q==}
    engines: {node: ^18.18.0 || ^20.9.0 || >=21.1.0}
    hasBin: true
    peerDependencies:
      jiti: '*'
    peerDependenciesMeta:
      jiti:
        optional: true

  esno@4.8.0:
    resolution: {integrity: sha512-acMtooReAQGzLU0zcuEDHa8S62meh5aIyi8jboYxyvAePdmuWx2Mpwmt0xjwO0bs9/SXf+dvXJ0QJoDWw814Iw==}
    hasBin: true

  espree@10.3.0:
    resolution: {integrity: sha512-0QYC8b24HWY8zjRnDTL6RiHfDbAWn63qb4LMj1Z4b076A4une81+z03Kg7l7mn/48PUTqoLptSXez8oknU8Clg==}
    engines: {node: ^18.18.0 || ^20.9.0 || >=21.1.0}

  espree@9.6.1:
    resolution: {integrity: sha512-oruZaFkjorTpF32kDSI5/75ViwGeZginGGy2NoOSg3Q9bnwlnmDm4HLnkl0RE3n+njDXR037aY1+x58Z/zFdwQ==}
    engines: {node: ^12.22.0 || ^14.17.0 || >=16.0.0}

  esquery@1.6.0:
    resolution: {integrity: sha512-ca9pw9fomFcKPvFLXhBKUK90ZvGibiGOvRJNbjljY7s7uq/5YO4BOzcYtJqExdx99rF6aAcnRxHmcUHcz6sQsg==}
    engines: {node: '>=0.10'}

  esrecurse@4.3.0:
    resolution: {integrity: sha512-KmfKL3b6G+RXvP8N1vr3Tq1kL/oCFgn2NYXEtqP8/L3pKapUA4G8cFVaoF3SU323CD4XypR/ffioHmkti6/Tag==}
    engines: {node: '>=4.0'}

  estraverse@5.3.0:
    resolution: {integrity: sha512-MMdARuVEQziNTeJD8DgMqmhwR11BRQ/cBP+pLtYdSTnf3MIO8fFeiINEbX36ZdNlfU/7A9f3gUw49B3oQsvwBA==}
    engines: {node: '>=4.0'}

  estree-util-attach-comments@3.0.0:
    resolution: {integrity: sha512-cKUwm/HUcTDsYh/9FgnuFqpfquUbwIqwKM26BVCGDPVgvaCl/nDCCjUfiLlx6lsEZ3Z4RFxNbOQ60pkaEwFxGw==}

  estree-util-build-jsx@3.0.1:
    resolution: {integrity: sha512-8U5eiL6BTrPxp/CHbs2yMgP8ftMhR5ww1eIKoWRMlqvltHF8fZn5LRDvTKuxD3DUn+shRbLGqXemcP51oFCsGQ==}

  estree-util-is-identifier-name@3.0.0:
    resolution: {integrity: sha512-hFtqIDZTIUZ9BXLb8y4pYGyk6+wekIivNVTcmvk8NoOh+VeRn5y6cEHzbURrWbfp1fIqdVipilzj+lfaadNZmg==}

  estree-util-scope@1.0.0:
    resolution: {integrity: sha512-2CAASclonf+JFWBNJPndcOpA8EMJwa0Q8LUFJEKqXLW6+qBvbFZuF5gItbQOs/umBUkjviCSDCbBwU2cXbmrhQ==}

  estree-util-to-js@2.0.0:
    resolution: {integrity: sha512-WDF+xj5rRWmD5tj6bIqRi6CkLIXbbNQUcxQHzGysQzvHmdYG2G7p/Tf0J0gpxGgkeMZNTIjT/AoSvC9Xehcgdg==}

  estree-util-visit@2.0.0:
    resolution: {integrity: sha512-m5KgiH85xAhhW8Wta0vShLcUvOsh3LLPI2YVwcbio1l7E09NTLL1EyMZFM1OyWowoH0skScNbhOPl4kcBgzTww==}

  estree-walker@2.0.2:
    resolution: {integrity: sha512-Rfkk/Mp/DL7JVje3u18FxFujQlTNR2q6QfMSMB7AvCBx91NGj/ba3kCfza0f6dVDbw7YlRf/nDrn7pQrCCyQ/w==}

  estree-walker@3.0.3:
    resolution: {integrity: sha512-7RUKfXgSMMkzt6ZuXmqapOurLGPPfgj6l9uRZ7lRGolvk0y2yocc35LdcxKC5PQZdn2DMqioAQ2NoWcrTKmm6g==}

  esutils@2.0.3:
    resolution: {integrity: sha512-kVscqXk4OCp68SZ0dkgEKVi6/8ij300KBWTJq32P/dYeWTSwK41WyTxalN1eRmA5Z9UU/LX9D7FWSmV9SAYx6g==}
    engines: {node: '>=0.10.0'}

  eventemitter3@5.0.1:
    resolution: {integrity: sha512-GWkBvjiSZK87ELrYOSESUYeVIc9mvLLf/nXalMOS5dYrgZq9o5OVkbZAVM06CVxYsCwH9BDZFPlQTlPA1j4ahA==}

  expect-type@1.2.1:
    resolution: {integrity: sha512-/kP8CAwxzLVEeFrMm4kMmy4CCDlpipyA7MYLVrdJIkV0fYF0UaigQHRsxHiuY/GEea+bh4KSv3TIlgr+2UL6bw==}
    engines: {node: '>=12.0.0'}

  exsolve@1.0.5:
    resolution: {integrity: sha512-pz5dvkYYKQ1AHVrgOzBKWeP4u4FRb3a6DNK2ucr0OoNwYIU4QWsJ+NM36LLzORT+z845MzKHHhpXiUF5nvQoJg==}

  extend@3.0.2:
    resolution: {integrity: sha512-fjquC59cD7CyW6urNXK0FBufkZcoiGG80wTuPujX590cB5Ttln20E2UB4S/WARVqhXffZl2LNgS+gQdPIIim/g==}

  fast-deep-equal@3.1.3:
    resolution: {integrity: sha512-f3qQ9oQy9j2AhBe/H9VC91wLmKBCCU/gDOnKNAYG5hswO7BLKj09Hc5HYNz9cGI++xlpDCIgDaitVs03ATR84Q==}

  fast-glob@3.3.3:
    resolution: {integrity: sha512-7MptL8U0cqcFdzIzwOTHoilX9x5BrNqye7Z/LuC7kCMRio1EMSyqRK3BEAUD7sXRq4iT4AzTVuZdhgQ2TCvYLg==}
    engines: {node: '>=8.6.0'}

  fast-json-stable-stringify@2.1.0:
    resolution: {integrity: sha512-lhd/wF+Lk98HZoTCtlVraHtfh5XYijIjalXck7saUtuanSDyLMxnHhSXEDJqHxD7msR8D0uCmqlkwjCV8xvwHw==}

  fast-levenshtein@2.0.6:
    resolution: {integrity: sha512-DCXu6Ifhqcks7TZKY3Hxp3y6qphY5SJZmrWMDrKcERSOXWQdMhU9Ig/PYrzyw/ul9jOIyh0N4M0tbC5hodg8dw==}

  fast-uri@3.0.6:
    resolution: {integrity: sha512-Atfo14OibSv5wAp4VWNsFYE1AchQRTv9cBGWET4pZWHzYshFSS9NQI6I57rdKn9croWVMbYFbLhJ+yJvmZIIHw==}

  fastq@1.19.1:
    resolution: {integrity: sha512-GwLTyxkCXjXbxqIhTsMI2Nui8huMPtnxg7krajPJAjnEG/iiOS7i+zCtWGZR9G0NBKbXKh6X9m9UIsYX/N6vvQ==}

  fault@2.0.1:
    resolution: {integrity: sha512-WtySTkS4OKev5JtpHXnib4Gxiurzh5NCGvWrFaZ34m6JehfTUhKZvn9njTfw48t6JumVQOmrKqpmGcdwxnhqBQ==}

  fdir@6.4.5:
    resolution: {integrity: sha512-4BG7puHpVsIYxZUbiUE3RqGloLaSSwzYie5jvasC4LWuBWzZawynvYouhjbQKw2JuIGYdm0DzIxl8iVidKlUEw==}
    peerDependencies:
      picomatch: ^3 || ^4
    peerDependenciesMeta:
      picomatch:
        optional: true

  feed@5.1.0:
    resolution: {integrity: sha512-qGNhgYygnefSkAHHrNHqC7p3R8J0/xQDS/cYUud8er/qD9EFGWyCdUDfULHTJQN1d3H3WprzVwMc9MfB4J50Wg==}
    engines: {node: '>=20', pnpm: '>=10'}

  file-entry-cache@8.0.0:
    resolution: {integrity: sha512-XXTUwCvisa5oacNGRP9SfNtYBNAMi+RPwBFmblZEF7N7swHYQS6/Zfk7SRwx4D5j3CH211YNRco1DEMNVfZCnQ==}
    engines: {node: '>=16.0.0'}

  filename-reserved-regex@3.0.0:
    resolution: {integrity: sha512-hn4cQfU6GOT/7cFHXBqeBg2TbrMBgdD0kcjLhvSQYYwm3s4B6cjvBfb7nBALJLAXqmU5xajSa7X2NnUud/VCdw==}
    engines: {node: ^12.20.0 || ^14.13.1 || >=16.0.0}

  fill-range@7.1.1:
    resolution: {integrity: sha512-YsGpe3WHLK8ZYi4tWDg2Jy3ebRz2rXowDxnld4bkQB00cc/1Zw9AWnC0i9ztDJitivtQvaI9KaLyKrc+hBW0yg==}
    engines: {node: '>=8'}

  find-up-simple@1.0.1:
    resolution: {integrity: sha512-afd4O7zpqHeRyg4PfDQsXmlDe2PfdHtJt6Akt8jOWaApLOZk5JXs6VMR29lz03pRe9mpykrRCYIYxaJYcfpncQ==}
    engines: {node: '>=18'}

  find-up@5.0.0:
    resolution: {integrity: sha512-78/PXT1wlLLDgTzDs7sjq9hzz0vXD+zn+7wypEe4fXQxCmdmqfGsEPQxmiCSQI3ajFV91bVSsvNtrJRiW6nGng==}
    engines: {node: '>=10'}

  flat-cache@4.0.1:
    resolution: {integrity: sha512-f7ccFPK3SXFHpx15UIGyRJ/FJQctuKZ0zVuN3frBo4HnK3cay9VEW0R6yPYFHC0AgqhukPzKjq22t5DmAyqGyw==}
    engines: {node: '>=16'}

  flatted@3.3.3:
    resolution: {integrity: sha512-GX+ysw4PBCz0PzosHDepZGANEuFCMLrnRTiEy9McGjmkCQYwRq4A/X786G/fjM/+OjsWSU1ZrY5qyARZmO/uwg==}

  flattie@1.1.1:
    resolution: {integrity: sha512-9UbaD6XdAL97+k/n+N7JwX46K/M6Zc6KcFYskrYL8wbBV/Uyk0CTAMY0VT+qiK5PM7AIc9aTWYtq65U7T+aCNQ==}
    engines: {node: '>=8'}

  fontace@0.3.0:
    resolution: {integrity: sha512-czoqATrcnxgWb/nAkfyIrRp6Q8biYj7nGnL6zfhTcX+JKKpWHFBnb8uNMw/kZr7u++3Y3wYSYoZgHkCcsuBpBg==}

  fontkit@2.0.4:
    resolution: {integrity: sha512-syetQadaUEDNdxdugga9CpEYVaQIxOwk7GlwZWWZ19//qW4zE5bknOKeMBDYAASwnpaSHKJITRLMF9m1fp3s6g==}

  format@0.2.2:
    resolution: {integrity: sha512-wzsgA6WOq+09wrU1tsJ09udeR/YZRaeArL9e1wPbFg3GG2yDnC2ldKpxs4xunpFF9DgqCqOIra3bc1HWrJ37Ww==}
    engines: {node: '>=0.4.x'}

  fsevents@2.3.3:
    resolution: {integrity: sha512-5xoDfX+fL7faATnagmWPpbFtwh/R77WmMMqqHGS65C3vvB0YHrgF+B1YmZ3441tMj5n63k0212XNoJwzlhffQw==}
    engines: {node: ^8.16.0 || ^10.6.0 || >=11.0.0}
    os: [darwin]

  function-bind@1.1.2:
    resolution: {integrity: sha512-7XHNxH7qX9xG5mIwxkhumTox/MIRNcOgDrxWsMt2pAr23WHp6MrRlN7FBSFpCpr+oVO0F744iUgR82nJMfG2SA==}

  get-caller-file@2.0.5:
    resolution: {integrity: sha512-DyFP3BM/3YHTQOCUL/w0OZHR0lpKeGrxotcHWcqNEdnltqFwXVfhEBQ94eIo34AfQpo0rGki4cyIiftY06h2Fg==}
    engines: {node: 6.* || 8.* || >= 10.*}

  get-east-asian-width@1.3.0:
    resolution: {integrity: sha512-vpeMIQKxczTD/0s2CdEWHcb0eeJe6TFjxb+J5xgX7hScxqrGuyjmv4c1D4A/gelKfyox0gJJwIHF+fLjeaM8kQ==}
    engines: {node: '>=18'}

  get-tsconfig@4.10.1:
    resolution: {integrity: sha512-auHyJ4AgMz7vgS8Hp3N6HXSmlMdUyhSUrfBF16w153rxtLIEOE+HGqaBppczZvnHLqQJfiHotCYpNhl0lUROFQ==}

  github-slugger@2.0.0:
    resolution: {integrity: sha512-IaOQ9puYtjrkq7Y0Ygl9KDZnrf/aiUJYUpVf89y8kyaxbRG7Y1SrX/jaumrv81vc61+kiMempujsM3Yw7w5qcw==}

  glob-parent@5.1.2:
    resolution: {integrity: sha512-AOIgSQCepiJYwP3ARnGx+5VnTu2HBYdzbGP45eLw1vr3zB3vZLeyed1sC9hnbcOc9/SrMyM5RPQrkGz4aS9Zow==}
    engines: {node: '>= 6'}

  glob-parent@6.0.2:
    resolution: {integrity: sha512-XxwI8EOhVQgWp6iDL+3b0r86f4d6AX6zSU55HfB4ydCEuXLXc5FcYeOu+nnGftS4TEju/11rt4KJPTMgbfmv4A==}
    engines: {node: '>=10.13.0'}

  globals@14.0.0:
    resolution: {integrity: sha512-oahGvuMGQlPw/ivIYBjVSrWAfWLBeku5tpPE2fOPLi+WHffIWbuh2tCjhyQhTBPMf5E9jDEH4FOmTYgYwbKwtQ==}
    engines: {node: '>=18'}

  globals@15.15.0:
    resolution: {integrity: sha512-7ACyT3wmyp3I61S4fG682L0VA2RGD9otkqGJIwNUMF1SWUombIIk+af1unuDYgMm082aHYwD+mzJvv9Iu8dsgg==}
    engines: {node: '>=18'}

  globals@16.2.0:
    resolution: {integrity: sha512-O+7l9tPdHCU320IigZZPj5zmRCFG9xHmx9cU8FqU2Rp+JN714seHV+2S9+JslCpY4gJwU2vOGox0wzgae/MCEg==}
    engines: {node: '>=18'}

  graceful-fs@4.2.11:
    resolution: {integrity: sha512-RbJ5/jmFcNNCcDV5o9eTnBLJ/HszWV0P73bc+Ff4nS/rJj+YaS6IGyiOL0VoBYX+l1Wrl3k63h/KrH+nhJ0XvQ==}

  graphemer@1.4.0:
    resolution: {integrity: sha512-EtKwoO6kxCL9WO5xipiHTZlSzBm7WLT627TqC/uVRd0HKmq8NXyebnNYxDoBi7wt8eTWrUrKXCOVaFq9x1kgag==}

  gsap@3.13.0:
    resolution: {integrity: sha512-QL7MJ2WMjm1PHWsoFrAQH/J8wUeqZvMtHO58qdekHpCfhvhSL4gSiz6vJf5EeMP0LOn3ZCprL2ki/gjED8ghVw==}

  gzip-size@6.0.0:
    resolution: {integrity: sha512-ax7ZYomf6jqPTQ4+XCpUGyXKHk5WweS+e05MBO4/y3WJ5RkmPXNKvX+bx1behVILVwr6JSQvZAku021CHPXG3Q==}
    engines: {node: '>=10'}

  h3@1.15.3:
    resolution: {integrity: sha512-z6GknHqyX0h9aQaTx22VZDf6QyZn+0Nh+Ym8O/u0SGSkyF5cuTJYKlc8MkzW3Nzf9LE1ivcpmYC3FUGpywhuUQ==}

  has-flag@4.0.0:
    resolution: {integrity: sha512-EykJT/Q1KjTWctppgIAgfSO0tKVuZUjhgMr17kqTumMl6Afv3EISleU7qZUzoXDFTAHTDC4NOoG/ZxU3EvlMPQ==}
    engines: {node: '>=8'}

  hasown@2.0.2:
    resolution: {integrity: sha512-0hJU9SCPvmMzIBdZFqNPXWa6dqh7WdH0cII9y+CyS8rG3nL48Bclra9HmKhVVUHyPWNH5Y7xDwAB7bfgSjkUMQ==}
    engines: {node: '>= 0.4'}

  hast-util-from-dom@5.0.1:
    resolution: {integrity: sha512-N+LqofjR2zuzTjCPzyDUdSshy4Ma6li7p/c3pA78uTwzFgENbgbUrm2ugwsOdcjI1muO+o6Dgzp9p8WHtn/39Q==}

  hast-util-from-html-isomorphic@2.0.0:
    resolution: {integrity: sha512-zJfpXq44yff2hmE0XmwEOzdWin5xwH+QIhMLOScpX91e/NSGPsAzNCvLQDIEPyO2TXi+lBmU6hjLIhV8MwP2kw==}

  hast-util-from-html@2.0.3:
    resolution: {integrity: sha512-CUSRHXyKjzHov8yKsQjGOElXy/3EKpyX56ELnkHH34vDVw1N1XSQ1ZcAvTyAPtGqLTuKP/uxM+aLkSPqF/EtMw==}

  hast-util-from-parse5@8.0.3:
    resolution: {integrity: sha512-3kxEVkEKt0zvcZ3hCRYI8rqrgwtlIOFMWkbclACvjlDw8Li9S2hk/d51OI0nr/gIpdMHNepwgOKqZ/sy0Clpyg==}

  hast-util-heading-rank@3.0.0:
    resolution: {integrity: sha512-EJKb8oMUXVHcWZTDepnr+WNbfnXKFNf9duMesmr4S8SXTJBJ9M4Yok08pu9vxdJwdlGRhVumk9mEhkEvKGifwA==}

  hast-util-is-element@3.0.0:
    resolution: {integrity: sha512-Val9mnv2IWpLbNPqc/pUem+a7Ipj2aHacCwgNfTiK0vJKl0LF+4Ba4+v1oPHFpf3bLYmreq0/l3Gud9S5OH42g==}

  hast-util-parse-selector@4.0.0:
    resolution: {integrity: sha512-wkQCkSYoOGCRKERFWcxMVMOcYE2K1AaNLU8DXS9arxnLOUEWbOXKXiJUNzEpqZ3JOKpnha3jkFrumEjVliDe7A==}

  hast-util-raw@9.1.0:
    resolution: {integrity: sha512-Y8/SBAHkZGoNkpzqqfCldijcuUKh7/su31kEBp67cFY09Wy0mTRgtsLYsiIxMJxlu0f6AA5SUTbDR8K0rxnbUw==}

  hast-util-to-estree@3.1.3:
    resolution: {integrity: sha512-48+B/rJWAp0jamNbAAf9M7Uf//UVqAoMmgXhBdxTDJLGKY+LRnZ99qcG+Qjl5HfMpYNzS5v4EAwVEF34LeAj7w==}

  hast-util-to-html@9.0.5:
    resolution: {integrity: sha512-OguPdidb+fbHQSU4Q4ZiLKnzWo8Wwsf5bZfbvu7//a9oTYoqD/fWpe96NuHkoS9h0ccGOTe0C4NGXdtS0iObOw==}

  hast-util-to-jsx-runtime@2.3.6:
    resolution: {integrity: sha512-zl6s8LwNyo1P9uw+XJGvZtdFF1GdAkOg8ujOw+4Pyb76874fLps4ueHXDhXWdk6YHQ6OgUtinliG7RsYvCbbBg==}

  hast-util-to-parse5@8.0.0:
    resolution: {integrity: sha512-3KKrV5ZVI8if87DVSi1vDeByYrkGzg4mEfeu4alwgmmIeARiBLKCZS2uw5Gb6nU9x9Yufyj3iudm6i7nl52PFw==}

  hast-util-to-string@3.0.1:
    resolution: {integrity: sha512-XelQVTDWvqcl3axRfI0xSeoVKzyIFPwsAGSLIsKdJKQMXDYJS4WYrBNF/8J7RdhIcFI2BOHgAifggsvsxp/3+A==}

  hast-util-to-text@4.0.2:
    resolution: {integrity: sha512-KK6y/BN8lbaq654j7JgBydev7wuNMcID54lkRav1P0CaE1e47P72AWWPiGKXTJU271ooYzcvTAn/Zt0REnvc7A==}

  hast-util-whitespace@3.0.0:
    resolution: {integrity: sha512-88JUN06ipLwsnv+dVn+OIYOvAuvBMy/Qoi6O7mQHxdPXpjy+Cd6xRkWwux7DKO+4sYILtLBRIKgsdpS2gQc7qw==}

  hastscript@9.0.1:
    resolution: {integrity: sha512-g7df9rMFX/SPi34tyGCyUBREQoKkapwdY/T04Qn9TDWfHhAYt4/I0gMVirzK5wEzeUqIjEB+LXC/ypb7Aqno5w==}

  he@1.2.0:
    resolution: {integrity: sha512-F/1DnUGPopORZi0ni+CvrCgHQ5FyEAHRLSApuYWMmrbSwoN2Mn/7k+Gl38gJnR7yyDZk6WLXwiGod1JOWNDKGw==}
    hasBin: true

  html-escaper@3.0.3:
    resolution: {integrity: sha512-RuMffC89BOWQoY0WKGpIhn5gX3iI54O6nRA0yC124NYVtzjmFWBIiFd8M0x+ZdX0P9R4lADg1mgP8C7PxGOWuQ==}

  html-minifier-terser@7.2.0:
    resolution: {integrity: sha512-tXgn3QfqPIpGl9o+K5tpcj3/MN4SfLtsx2GWwBC3SSd0tXQGyF3gsSqad8loJgKZGM3ZxbYDd5yhiBIdWpmvLA==}
    engines: {node: ^14.13.1 || >=16.0.0}
    hasBin: true

  html-void-elements@3.0.0:
    resolution: {integrity: sha512-bEqo66MRXsUGxWHV5IP0PUiAWwoEjba4VCzg0LjFJBpchPaTfyfCKTG6bc5F8ucKec3q5y6qOdGyYTSBEvhCrg==}

  htmlparser2@8.0.2:
    resolution: {integrity: sha512-GYdjWKDkbRLkZ5geuHs5NY1puJ+PXwP7+fHPRz06Eirsb9ugf6d8kkXav6ADhcODhFFPMIXyxkxSuMf3D6NCFA==}

  http-cache-semantics@4.2.0:
    resolution: {integrity: sha512-dTxcvPXqPvXBQpq5dUr6mEMJX4oIEFv6bwom3FDwKRDsuIjjJGANqhBuoAn9c1RQJIdAKav33ED65E2ys+87QQ==}

  ignore@5.3.2:
    resolution: {integrity: sha512-hsBTNUqQTDwkWtcdYI2i06Y/nUBEsNEDJKjWdigLvegy8kDuJAS8uRlpkkcQpyEXL0Z/pjDy5HBmMjRCJ2gq+g==}
    engines: {node: '>= 4'}

  ignore@7.0.4:
    resolution: {integrity: sha512-gJzzk+PQNznz8ysRrC0aOkBNVRBDtE1n53IqyqEf3PXrYwomFs5q4pGMizBMJF+ykh03insJ27hB8gSrD2Hn8A==}
    engines: {node: '>= 4'}

  import-fresh@3.3.1:
    resolution: {integrity: sha512-TR3KfrTZTYLPB6jUjfx6MF9WcWrHL9su5TObK4ZkYgBdWKPOFoSoQIdEuTuR82pmtxH2spWG9h6etwfr1pLBqQ==}
    engines: {node: '>=6'}

  import-meta-resolve@4.1.0:
    resolution: {integrity: sha512-I6fiaX09Xivtk+THaMfAwnA3MVA5Big1WHF1Dfx9hFuvNIWpXnorlkzhcQf6ehrqQiiZECRt1poOAkPmer3ruw==}

  imurmurhash@0.1.4:
    resolution: {integrity: sha512-JmXMZ6wuvDmLiHEml9ykzqO6lwFbof0GG4IkcGaENdCRDDmMVnny7s5HsIgHCbaq0w2MyPhDqkhTUgS2LU2PHA==}
    engines: {node: '>=0.8.19'}

  indent-string@5.0.0:
    resolution: {integrity: sha512-m6FAo/spmsW2Ab2fU35JTYwtOKa2yAwXSwgjSv1TJzh4Mh7mC3lzAOVLBprb72XsTrgkEIsl7YrFNAiDiRhIGg==}
    engines: {node: '>=12'}

  inline-style-parser@0.2.4:
    resolution: {integrity: sha512-0aO8FkhNZlj/ZIbNi7Lxxr12obT7cL1moPfE4tg1LkX7LlLfC6DeX4l2ZEud1ukP9jNQyNnfzQVqwbwmAATY4Q==}

  iron-webcrypto@1.2.1:
    resolution: {integrity: sha512-feOM6FaSr6rEABp/eDfVseKyTMDt+KGpeB35SkVn9Tyn0CqvVsY3EwI0v5i8nMHyJnzCIQf7nsy3p41TPkJZhg==}

  is-absolute-url@4.0.1:
    resolution: {integrity: sha512-/51/TKE88Lmm7Gc4/8btclNXWS+g50wXhYJq8HWIBAGUBnoAdRu1aXeh364t/O7wXDAcTJDP8PNuNKWUDWie+A==}
    engines: {node: ^12.20.0 || ^14.13.1 || >=16.0.0}

  is-alphabetical@2.0.1:
    resolution: {integrity: sha512-FWyyY60MeTNyeSRpkM2Iry0G9hpr7/9kD40mD/cGQEuilcZYS4okz8SN2Q6rLCJ8gbCt6fN+rC+6tMGS99LaxQ==}

  is-alphanumerical@2.0.1:
    resolution: {integrity: sha512-hmbYhX/9MUMF5uh7tOXyK/n0ZvWpad5caBA17GsC6vyuCqaWliRG5K1qS9inmUhEMaOBIW7/whAnSwveW/LtZw==}

  is-arrayish@0.3.2:
    resolution: {integrity: sha512-eVRqCvVlZbuw3GrM63ovNSNAeA1K16kaR/LRY/92w0zxQ5/1YzwblUX652i4Xs9RwAGjW9d9y6X88t8OaAJfWQ==}

  is-binary-path@2.1.0:
    resolution: {integrity: sha512-ZMERYes6pDydyuGidse7OsHxtbI7WVeUEozgR/g7rd0xUimYNlvZRE/K2MgZTjWy725IfelLeVcEM97mmtRGXw==}
    engines: {node: '>=8'}

  is-builtin-module@5.0.0:
    resolution: {integrity: sha512-f4RqJKBUe5rQkJ2eJEJBXSticB3hGbN9j0yxxMQFqIW89Jp9WYFtzfTcRlstDKVUTRzSOTLKRfO9vIztenwtxA==}
    engines: {node: '>=18.20'}

  is-core-module@2.16.1:
    resolution: {integrity: sha512-UfoeMA6fIJ8wTYFEUjelnaGI67v6+N7qXJEvQuIGa99l4xsCruSYOVSQ0uPANn4dAzm8lkYPaKLrrijLq7x23w==}
    engines: {node: '>= 0.4'}

  is-decimal@2.0.1:
    resolution: {integrity: sha512-AAB9hiomQs5DXWcRB1rqsxGUstbRroFOPPVAomNk/3XHR5JyEZChOyTWe2oayKnsSsr/kcGqF+z6yuH6HHpN0A==}

  is-docker@3.0.0:
    resolution: {integrity: sha512-eljcgEDlEns/7AXFosB5K/2nCM4P7FQPkGc/DWLy5rmFEWvZayGrik1d9/QIY5nJ4f9YsVvBkA6kJpHn9rISdQ==}
    engines: {node: ^12.20.0 || ^14.13.1 || >=16.0.0}
    hasBin: true

  is-extglob@2.1.1:
    resolution: {integrity: sha512-SbKbANkN603Vi4jEZv49LeVJMn4yGwsbzZworEoyEiutsN3nJYdbO36zfhGJ6QEDpOZIFkDtnq5JRxmvl3jsoQ==}
    engines: {node: '>=0.10.0'}

  is-fullwidth-code-point@3.0.0:
    resolution: {integrity: sha512-zymm5+u+sCsSWyD9qNaejV3DFvhCKclKdizYaJUuHA83RLjb7nSuGnddCHGv0hk+KY7BMAlsWeK4Ueg6EV6XQg==}
    engines: {node: '>=8'}

  is-fullwidth-code-point@4.0.0:
    resolution: {integrity: sha512-O4L094N2/dZ7xqVdrXhh9r1KODPJpFms8B5sGdJLPy664AgvXsreZUyCQQNItZRDlYug4xStLjNp/sz3HvBowQ==}
    engines: {node: '>=12'}

  is-fullwidth-code-point@5.0.0:
    resolution: {integrity: sha512-OVa3u9kkBbw7b8Xw5F9P+D/T9X+Z4+JruYVNapTjPYZYUznQ5YfWeFkOj606XYYW8yugTfC8Pj0hYqvi4ryAhA==}
    engines: {node: '>=18'}

  is-glob@4.0.3:
    resolution: {integrity: sha512-xelSayHH36ZgE7ZWhli7pW34hNbNl8Ojv5KVmkJD4hBdD3th8Tfk9vYasLM+mXWOZhFkgZfxhLSnrwRr4elSSg==}
    engines: {node: '>=0.10.0'}

  is-hexadecimal@2.0.1:
    resolution: {integrity: sha512-DgZQp241c8oO6cA1SbTEWiXeoxV42vlcJxgH+B3hi1AiqqKruZR3ZGF8In3fj4+/y/7rHvlOZLZtgJ/4ttYGZg==}

  is-inside-container@1.0.0:
    resolution: {integrity: sha512-KIYLCCJghfHZxqjYBE7rEy0OBuTd5xCHS7tHVgvCLkx7StIoaxwNW3hCALgEUjFfeRk+MG/Qxmp/vtETEF3tRA==}
    engines: {node: '>=14.16'}
    hasBin: true

  is-number@7.0.0:
    resolution: {integrity: sha512-41Cifkg6e8TylSpdtTpeLVMqvSBEVzTttHvERD741+pnZ8ANv0004MRL43QKPDlK9cGvNp6NZWZUBlbGXYxxng==}
    engines: {node: '>=0.12.0'}

  is-plain-obj@4.1.0:
    resolution: {integrity: sha512-+Pgi+vMuUNkJyExiMBt5IlFoMyKnr5zhJ4Uspz58WOhBF5QoIZkFyNHIbBAtHwzVAgk5RtndVNsDRN61/mmDqg==}
    engines: {node: '>=12'}

  is-plain-object@5.0.0:
    resolution: {integrity: sha512-VRSzKkbMm5jMDoKLbltAkFQ5Qr7VDiTFGXxYFXXowVj387GeGNOCsOH6Msy00SGZ3Fp84b1Naa1psqgcCIEP5Q==}
    engines: {node: '>=0.10.0'}

  is-wsl@3.1.0:
    resolution: {integrity: sha512-UcVfVfaK4Sc4m7X3dUSoHoozQGBEFeDC+zVo06t98xe8CzHSZZBekNXH+tu0NalHolcJ/QAGqS46Hef7QXBIMw==}
    engines: {node: '>=16'}

  isexe@2.0.0:
    resolution: {integrity: sha512-RHxMLp9lnKHGHRng9QFhRCMbYAcVpn69smSGcq3f36xjgVVWThj4qqLbTLlq7Ssj8B+fIQ1EuCEGI2lKsyQeIw==}

  jiti@2.4.2:
    resolution: {integrity: sha512-rg9zJN+G4n2nfJl5MW3BMygZX56zKPNVEYYqq7adpmMh4Jn2QNEwhvQlFy6jPVdcod7txZtKHWnyZiA3a0zP7A==}
    hasBin: true

  js-yaml@4.1.0:
    resolution: {integrity: sha512-wpxZs9NoxZaJESJGIZTyDEaYpl0FKSA+FB9aJiyemKhMwkxQg63h4T1KJgUGHpTqPDNRcmmYLugrRjJlBtWvRA==}
    hasBin: true

  jsdoc-type-pratt-parser@4.1.0:
    resolution: {integrity: sha512-Hicd6JK5Njt2QB6XYFS7ok9e37O8AYk3jTcppG4YVQnYjOemymvTcmc7OWsmq/Qqj5TdRFO5/x/tIPmBeRtGHg==}
    engines: {node: '>=12.0.0'}

  jsesc@3.0.2:
    resolution: {integrity: sha512-xKqzzWXDttJuOcawBt4KnKHHIf5oQ/Cxax+0PWFG+DFDgHNAdi+TXECADI+RYiFUMmx8792xsMbbgXj4CwnP4g==}
    engines: {node: '>=6'}
    hasBin: true

  jsesc@3.1.0:
    resolution: {integrity: sha512-/sM3dO2FOzXjKQhJuo0Q173wf2KOo8t4I8vHy6lF9poUp7bKT0/NHE8fPX23PwfhnykfqnC2xRxOnVw5XuGIaA==}
    engines: {node: '>=6'}
    hasBin: true

  json-buffer@3.0.1:
    resolution: {integrity: sha512-4bV5BfR2mqfQTJm+V5tPPdf+ZpuhiIvTuAB5g8kcrXOZpTT/QwwVRWBywX1ozr6lEuPdbHxwaJlm9G6mI2sfSQ==}

  json-schema-traverse@0.4.1:
    resolution: {integrity: sha512-xbbCH5dCYU5T8LcEhhuh7HJ88HXuW3qsI3Y0zOZFKfZEHcpWiHU/Jxzk629Brsab/mMiHQti9wMP+845RPe3Vg==}

  json-schema-traverse@1.0.0:
    resolution: {integrity: sha512-NM8/P9n3XjXhIZn1lLhkFaACTOURQXjWhV4BA/RnOv8xvgqtqpAX9IO4mRQxSx1Rlo4tqzeqb0sOlruaOy3dug==}

  json-stable-stringify-without-jsonify@1.0.1:
    resolution: {integrity: sha512-Bdboy+l7tA3OGW6FjyFHWkP5LuByj1Tk33Ljyq0axyzdk9//JSi2u3fP1QSmd1KNwq6VOKYGlAu87CisVir6Pw==}

  jsonc-eslint-parser@2.4.0:
    resolution: {integrity: sha512-WYDyuc/uFcGp6YtM2H0uKmUwieOuzeE/5YocFJLnLfclZ4inf3mRn8ZVy1s7Hxji7Jxm6Ss8gqpexD/GlKoGgg==}
    engines: {node: ^12.22.0 || ^14.17.0 || >=16.0.0}

  jsonc-parser@2.3.1:
    resolution: {integrity: sha512-H8jvkz1O50L3dMZCsLqiuB2tA7muqbSg1AtGEkN0leAqGjsUzDJir3Zwr02BhqdcITPg3ei3mZ+HjMocAknhhg==}

  jsonc-parser@3.3.1:
    resolution: {integrity: sha512-HUgH65KyejrUFPvHFPbqOY0rsFip3Bo5wb4ngvdi1EpCYWUQDC5V+Y7mZws+DLkr4M//zQJoanu1SP+87Dv1oQ==}

  katex@0.16.22:
    resolution: {integrity: sha512-XCHRdUw4lf3SKBaJe4EvgqIuWwkPSo9XoeO8GjQW94Bp7TWv9hNhzZjZ+OH9yf1UmLygb7DIT5GSFQiyt16zYg==}
    hasBin: true

  keyv@4.5.4:
    resolution: {integrity: sha512-oxVHkHR/EJf2CNXnWxRLW6mg7JyCCUcG0DtEGmL2ctUo1PNTin1PUil+r/+4r5MpVgC/fn1kjsx7mjSujKqIpw==}

  kleur@3.0.3:
    resolution: {integrity: sha512-eTIzlVOSUR+JxdDFepEYcBMtZ9Qqdef+rnzWdRZuMbOywu5tO2w2N7rqjoANZ5k9vywhL6Br1VRjUIgTQx4E8w==}
    engines: {node: '>=6'}

  kleur@4.1.5:
    resolution: {integrity: sha512-o+NO+8WrRiQEE4/7nwRJhN1HWpVmJm511pBHUxPLtp0BUISzlBplORYSmTclCnJvQq2tKu/sgl3xVpkc7ZWuQQ==}
    engines: {node: '>=6'}

  kolorist@1.8.0:
    resolution: {integrity: sha512-Y+60/zizpJ3HRH8DCss+q95yr6145JXZo46OTpFvDZWLfRCE4qChOyk1b26nMaNpfHHgxagk9dXT5OP0Tfe+dQ==}

  levn@0.4.1:
    resolution: {integrity: sha512-+bT2uH4E5LGE7h/n3evcS/sQlJXCpIp6ym8OWJ5eV6+67Dsql/LaaT7qJBAt2rzfoa/5QBGBhxDix1dMt2kQKQ==}
    engines: {node: '>= 0.8.0'}

  lightningcss-darwin-arm64@1.29.3:
    resolution: {integrity: sha512-fb7raKO3pXtlNbQbiMeEu8RbBVHnpyqAoxTyTRMEWFQWmscGC2wZxoHzZ+YKAepUuKT9uIW5vL2QbFivTgprZg==}
    engines: {node: '>= 12.0.0'}
    cpu: [arm64]
    os: [darwin]

  lightningcss-darwin-x64@1.29.3:
    resolution: {integrity: sha512-KF2XZ4ZdmDGGtEYmx5wpzn6u8vg7AdBHaEOvDKu8GOs7xDL/vcU2vMKtTeNe1d4dogkDdi3B9zC77jkatWBwEQ==}
    engines: {node: '>= 12.0.0'}
    cpu: [x64]
    os: [darwin]

  lightningcss-freebsd-x64@1.29.3:
    resolution: {integrity: sha512-VUWeVf+V1UM54jv9M4wen9vMlIAyT69Krl9XjI8SsRxz4tdNV/7QEPlW6JASev/pYdiynUCW0pwaFquDRYdxMw==}
    engines: {node: '>= 12.0.0'}
    cpu: [x64]
    os: [freebsd]

  lightningcss-linux-arm-gnueabihf@1.29.3:
    resolution: {integrity: sha512-UhgZ/XVNfXQVEJrMIWeK1Laj8KbhjbIz7F4znUk7G4zeGw7TRoJxhb66uWrEsonn1+O45w//0i0Fu0wIovYdYg==}
    engines: {node: '>= 12.0.0'}
    cpu: [arm]
    os: [linux]

  lightningcss-linux-arm64-gnu@1.29.3:
    resolution: {integrity: sha512-Pqau7jtgJNmQ/esugfmAT1aCFy/Gxc92FOxI+3n+LbMHBheBnk41xHDhc0HeYlx9G0xP5tK4t0Koy3QGGNqypw==}
    engines: {node: '>= 12.0.0'}
    cpu: [arm64]
    os: [linux]

  lightningcss-linux-arm64-musl@1.29.3:
    resolution: {integrity: sha512-dxakOk66pf7KLS7VRYFO7B8WOJLecE5OPL2YOk52eriFd/yeyxt2Km5H0BjLfElokIaR+qWi33gB8MQLrdAY3A==}
    engines: {node: '>= 12.0.0'}
    cpu: [arm64]
    os: [linux]

  lightningcss-linux-x64-gnu@1.29.3:
    resolution: {integrity: sha512-ySZTNCpbfbK8rqpKJeJR2S0g/8UqqV3QnzcuWvpI60LWxnFN91nxpSSwCbzfOXkzKfar9j5eOuOplf+klKtINg==}
    engines: {node: '>= 12.0.0'}
    cpu: [x64]
    os: [linux]

  lightningcss-linux-x64-musl@1.29.3:
    resolution: {integrity: sha512-3pVZhIzW09nzi10usAXfIGTTSTYQ141dk88vGFNCgawIzayiIzZQxEcxVtIkdvlEq2YuFsL9Wcj/h61JHHzuFQ==}
    engines: {node: '>= 12.0.0'}
    cpu: [x64]
    os: [linux]

  lightningcss-win32-arm64-msvc@1.29.3:
    resolution: {integrity: sha512-VRnkAvtIkeWuoBJeGOTrZxsNp4HogXtcaaLm8agmbYtLDOhQdpgxW6NjZZjDXbvGF+eOehGulXZ3C1TiwHY4QQ==}
    engines: {node: '>= 12.0.0'}
    cpu: [arm64]
    os: [win32]

  lightningcss-win32-x64-msvc@1.29.3:
    resolution: {integrity: sha512-IszwRPu2cPnDQsZpd7/EAr0x2W7jkaWqQ1SwCVIZ/tSbZVXPLt6k8s6FkcyBjViCzvB5CW0We0QbbP7zp2aBjQ==}
    engines: {node: '>= 12.0.0'}
    cpu: [x64]
    os: [win32]

  lightningcss@1.29.3:
    resolution: {integrity: sha512-GlOJwTIP6TMIlrTFsxTerwC0W6OpQpCGuX1ECRLBUVRh6fpJH3xTqjCjRgQHTb4ZXexH9rtHou1Lf03GKzmhhQ==}
    engines: {node: '>= 12.0.0'}

  lilconfig@3.1.3:
    resolution: {integrity: sha512-/vlFKAoH5Cgt3Ie+JLhRbwOsCQePABiU3tJ1egGvyQ+33R/vcwM2Zl2QR/LzjsBeItPt3oSVXapn+m4nQDvpzw==}
    engines: {node: '>=14'}

  linkify-it@5.0.0:
    resolution: {integrity: sha512-5aHCbzQRADcdP+ATqnDuhhJ/MRIqDkZX5pyjFHRRysS8vZ5AbqGEoFIb6pYHPZ+L/OC2Lc+xT8uHVVR5CAK/wQ==}

  lint-staged@16.1.0:
    resolution: {integrity: sha512-HkpQh69XHxgCjObjejBT3s2ILwNjFx8M3nw+tJ/ssBauDlIpkx2RpqWSi1fBgkXLSSXnbR3iEq1NkVtpvV+FLQ==}
    engines: {node: '>=20.17'}
    hasBin: true

  listr2@8.3.3:
    resolution: {integrity: sha512-LWzX2KsqcB1wqQ4AHgYb4RsDXauQiqhjLk+6hjbaeHG4zpjjVAB6wC/gz6X0l+Du1cN3pUB5ZlrvTbhGSNnUQQ==}
    engines: {node: '>=18.0.0'}

  local-pkg@1.1.1:
    resolution: {integrity: sha512-WunYko2W1NcdfAFpuLUoucsgULmgDBRkdxHxWQ7mK0cQqwPiy8E1enjuRBrhLtZkB5iScJ1XIPdhVEFK8aOLSg==}
    engines: {node: '>=14'}

  locate-path@6.0.0:
    resolution: {integrity: sha512-iPZK6eYjbxRu3uB4/WZ3EsEIMJFMqAoopl3R+zuq0UjcAm/MO6KCweDgPfP3elTztoKP3KtnVHxTn2NHBSDVUw==}
    engines: {node: '>=10'}

  lodash.merge@4.6.2:
    resolution: {integrity: sha512-0KpjqXRVvrYyCsX1swR/XTK0va6VQkQM6MNo7PqW77ByjAhoARA8EfrP1N4+KlKj8YS0ZUCtRT/YUuhyYDujIQ==}

  lodash@4.17.21:
    resolution: {integrity: sha512-v2kDEe57lecTulaDIuNTPy3Ry4gLGJ6Z1O3vE1krgXZNrsQ+LFTGHVxVjcXPs17LhbZVGedAJv8XZ1tvj5FvSg==}

  log-update@6.1.0:
    resolution: {integrity: sha512-9ie8ItPR6tjY5uYJh8K/Zrv/RMZ5VOlOWvtZdEHYSTFKZfIBPQa9tOAEeAWhd+AnIneLJ22w5fjOYtoutpWq5w==}
    engines: {node: '>=18'}

  longest-streak@3.1.0:
    resolution: {integrity: sha512-9Ri+o0JYgehTaVBBDoMqIl8GXtbWg711O3srftcHhZ0dqnETqLaoIK0x17fUw9rFSlK/0NlsKe0Ahhyl5pXE2g==}

  loupe@3.1.3:
    resolution: {integrity: sha512-kkIp7XSkP78ZxJEsSxW3712C6teJVoeHHwgo9zJ380de7IYyJ2ISlxojcH2pC5OFLewESmnRi/+XCDIEEVyoug==}

  lower-case@2.0.2:
    resolution: {integrity: sha512-7fm3l3NAF9WfN6W3JOmf5drwpVqX78JtoGJ3A6W0a6ZnldM41w2fV5D490psKFTpMds8TJse/eHLFFsNHHjHgg==}

  lru-cache@10.4.3:
    resolution: {integrity: sha512-JNAzZcXrCt42VGLuYz0zfAzDfAvJWW6AfYlDBQyDV5DClI2m5sAmK+OIO7s59XfsRsWHp02jAJrRadPRGTt6SQ==}

  magic-string@0.30.17:
    resolution: {integrity: sha512-sNPKHvyjVf7gyjwS4xGTaW/mCnF8wnjtifKBEhxfZ7E/S8tQ0rssrwGNn6q8JH/ohItJfSQp9mBtQYuTlH5QnA==}

  magicast@0.3.5:
    resolution: {integrity: sha512-L0WhttDl+2BOsybvEOLK7fW3UA0OQ0IQ2d6Zl2x/a6vVRs3bAY0ECOSHHeL5jD+SbOpOCUEi0y1DgHEn9Qn1AQ==}

  markdown-extensions@2.0.0:
    resolution: {integrity: sha512-o5vL7aDWatOTX8LzaS1WMoaoxIiLRQJuIKKe2wAw6IeULDHaqbiqiggmx+pKvZDb1Sj+pE46Sn1T7lCqfFtg1Q==}
    engines: {node: '>=16'}

  markdown-it@14.1.0:
    resolution: {integrity: sha512-a54IwgWPaeBCAAsv13YgmALOF1elABB08FxO9i+r4VFk5Vl4pKokRPeX8u5TCgSsPi6ec1otfLjdOpVcgbpshg==}
    hasBin: true

  markdown-table@3.0.4:
    resolution: {integrity: sha512-wiYz4+JrLyb/DqW2hkFJxP7Vd7JuTDm77fvbM8VfEQdmSMqcImWeeRbHwZjBjIFki/VaMK2BhFi7oUUZeM5bqw==}

  mdast-util-definitions@6.0.0:
    resolution: {integrity: sha512-scTllyX6pnYNZH/AIp/0ePz6s4cZtARxImwoPJ7kS42n+MnVsI4XbnG6d4ibehRIldYMWM2LD7ImQblVhUejVQ==}

  mdast-util-directive@3.1.0:
    resolution: {integrity: sha512-I3fNFt+DHmpWCYAT7quoM6lHf9wuqtI+oCOfvILnoicNIqjh5E3dEJWiXuYME2gNe8vl1iMQwyUHa7bgFmak6Q==}

  mdast-util-find-and-replace@3.0.2:
    resolution: {integrity: sha512-Tmd1Vg/m3Xz43afeNxDIhWRtFZgM2VLyaf4vSTYwudTyeuTneoL3qtWMA5jeLyz/O1vDJmmV4QuScFCA2tBPwg==}

  mdast-util-from-markdown@2.0.2:
    resolution: {integrity: sha512-uZhTV/8NBuw0WHkPTrCqDOl0zVe1BIng5ZtHoDk49ME1qqcjYmmLmOf0gELgcRMxN4w2iuIeVso5/6QymSrgmA==}

  mdast-util-frontmatter@2.0.1:
    resolution: {integrity: sha512-LRqI9+wdgC25P0URIJY9vwocIzCcksduHQ9OF2joxQoyTNVduwLAFUzjoopuRJbJAReaKrNQKAZKL3uCMugWJA==}

  mdast-util-gfm-autolink-literal@2.0.1:
    resolution: {integrity: sha512-5HVP2MKaP6L+G6YaxPNjuL0BPrq9orG3TsrZ9YXbA3vDw/ACI4MEsnoDpn6ZNm7GnZgtAcONJyPhOP8tNJQavQ==}

  mdast-util-gfm-footnote@2.1.0:
    resolution: {integrity: sha512-sqpDWlsHn7Ac9GNZQMeUzPQSMzR6Wv0WKRNvQRg0KqHh02fpTz69Qc1QSseNX29bhz1ROIyNyxExfawVKTm1GQ==}

  mdast-util-gfm-strikethrough@2.0.0:
    resolution: {integrity: sha512-mKKb915TF+OC5ptj5bJ7WFRPdYtuHv0yTRxK2tJvi+BDqbkiG7h7u/9SI89nRAYcmap2xHQL9D+QG/6wSrTtXg==}

  mdast-util-gfm-table@2.0.0:
    resolution: {integrity: sha512-78UEvebzz/rJIxLvE7ZtDd/vIQ0RHv+3Mh5DR96p7cS7HsBhYIICDBCu8csTNWNO6tBWfqXPWekRuj2FNOGOZg==}

  mdast-util-gfm-task-list-item@2.0.0:
    resolution: {integrity: sha512-IrtvNvjxC1o06taBAVJznEnkiHxLFTzgonUdy8hzFVeDun0uTjxxrRGVaNFqkU1wJR3RBPEfsxmU6jDWPofrTQ==}

  mdast-util-gfm@3.1.0:
    resolution: {integrity: sha512-0ulfdQOM3ysHhCJ1p06l0b0VKlhU0wuQs3thxZQagjcjPrlFRqY215uZGHHJan9GEAXd9MbfPjFJz+qMkVR6zQ==}

  mdast-util-math@3.0.0:
    resolution: {integrity: sha512-Tl9GBNeG/AhJnQM221bJR2HPvLOSnLE/T9cJI9tlc6zwQk2nPk/4f0cHkOdEixQPC/j8UtKDdITswvLAy1OZ1w==}

  mdast-util-mdx-expression@2.0.1:
    resolution: {integrity: sha512-J6f+9hUp+ldTZqKRSg7Vw5V6MqjATc+3E4gf3CFNcuZNWD8XdyI6zQ8GqH7f8169MM6P7hMBRDVGnn7oHB9kXQ==}

  mdast-util-mdx-jsx@3.2.0:
    resolution: {integrity: sha512-lj/z8v0r6ZtsN/cGNNtemmmfoLAFZnjMbNyLzBafjzikOM+glrjNHPlf6lQDOTccj9n5b0PPihEBbhneMyGs1Q==}

  mdast-util-mdx@3.0.0:
    resolution: {integrity: sha512-JfbYLAW7XnYTTbUsmpu0kdBUVe+yKVJZBItEjwyYJiDJuZ9w4eeaqks4HQO+R7objWgS2ymV60GYpI14Ug554w==}

  mdast-util-mdxjs-esm@2.0.1:
    resolution: {integrity: sha512-EcmOpxsZ96CvlP03NghtH1EsLtr0n9Tm4lPUJUBccV9RwUOneqSycg19n5HGzCf+10LozMRSObtVr3ee1WoHtg==}

  mdast-util-phrasing@4.1.0:
    resolution: {integrity: sha512-TqICwyvJJpBwvGAMZjj4J2n0X8QWp21b9l0o7eXyVJ25YNWYbJDVIyD1bZXE6WtV6RmKJVYmQAKWa0zWOABz2w==}

  mdast-util-to-hast@13.2.0:
    resolution: {integrity: sha512-QGYKEuUsYT9ykKBCMOEDLsU5JRObWQusAolFMeko/tYPufNkRffBAQjIE+99jbA87xv6FgmjLtwjh9wBWajwAA==}

  mdast-util-to-markdown@2.1.2:
    resolution: {integrity: sha512-xj68wMTvGXVOKonmog6LwyJKrYXZPvlwabaryTjLh9LuvovB/KAH+kvi8Gjj+7rJjsFi23nkUxRQv1KqSroMqA==}

  mdast-util-to-string@4.0.0:
    resolution: {integrity: sha512-0H44vDimn51F0YwvxSJSm0eCDOJTRlmN0R1yBh4HLj9wiV1Dn0QoXGbvFAWj2hSItVTlCmBF1hqKlIyUBVFLPg==}

  mdn-data@2.0.28:
    resolution: {integrity: sha512-aylIc7Z9y4yzHYAJNuESG3hfhC+0Ibp/MAMiaOZgNv4pmEdFyfZhhhny4MNiAfWdBQ1RQ2mfDWmM1x8SvGyp8g==}

  mdn-data@2.0.30:
    resolution: {integrity: sha512-GaqWWShW4kv/G9IEucWScBx9G1/vsFZZJUO+tD26M8J8z3Kw5RDQjaoZe03YAClgeS/SWPOcb4nkFBTEi5DUEA==}

  mdn-data@2.12.2:
    resolution: {integrity: sha512-IEn+pegP1aManZuckezWCO+XZQDplx1366JoVhTpMpBB1sPey/SbveZQUosKiKiGYjg1wH4pMlNgXbCiYgihQA==}

  mdurl@2.0.0:
    resolution: {integrity: sha512-Lf+9+2r+Tdp5wXDXC4PcIBjTDtq4UKjCPMQhKIuzpJNW0b96kVqSwW0bT7FhRSfmAiFYgP+SCRvdrDozfh0U5w==}

  merge2@1.4.1:
    resolution: {integrity: sha512-8q7VEgMJW4J8tcfVPy8g09NcQwZdbwFEqhe/WZkoIzjn/3TGDwtOCYtXGxA3O8tPzpczCCDgv+P2P5y00ZJOOg==}
    engines: {node: '>= 8'}

  micromark-core-commonmark@2.0.3:
    resolution: {integrity: sha512-RDBrHEMSxVFLg6xvnXmb1Ayr2WzLAWjeSATAoxwKYJV94TeNavgoIdA0a9ytzDSVzBy2YKFK+emCPOEibLeCrg==}

  micromark-extension-directive@4.0.0:
    resolution: {integrity: sha512-/C2nqVmXXmiseSSuCdItCMho7ybwwop6RrrRPk0KbOHW21JKoCldC+8rFOaundDoRBUWBnJJcxeA/Kvi34WQXg==}

  micromark-extension-frontmatter@2.0.0:
    resolution: {integrity: sha512-C4AkuM3dA58cgZha7zVnuVxBhDsbttIMiytjgsM2XbHAB2faRVaHRle40558FBN+DJcrLNCoqG5mlrpdU4cRtg==}

  micromark-extension-gfm-autolink-literal@2.1.0:
    resolution: {integrity: sha512-oOg7knzhicgQ3t4QCjCWgTmfNhvQbDDnJeVu9v81r7NltNCVmhPy1fJRX27pISafdjL+SVc4d3l48Gb6pbRypw==}

  micromark-extension-gfm-footnote@2.1.0:
    resolution: {integrity: sha512-/yPhxI1ntnDNsiHtzLKYnE3vf9JZ6cAisqVDauhp4CEHxlb4uoOTxOCJ+9s51bIB8U1N1FJ1RXOKTIlD5B/gqw==}

  micromark-extension-gfm-strikethrough@2.1.0:
    resolution: {integrity: sha512-ADVjpOOkjz1hhkZLlBiYA9cR2Anf8F4HqZUO6e5eDcPQd0Txw5fxLzzxnEkSkfnD0wziSGiv7sYhk/ktvbf1uw==}

  micromark-extension-gfm-table@2.1.1:
    resolution: {integrity: sha512-t2OU/dXXioARrC6yWfJ4hqB7rct14e8f7m0cbI5hUmDyyIlwv5vEtooptH8INkbLzOatzKuVbQmAYcbWoyz6Dg==}

  micromark-extension-gfm-tagfilter@2.0.0:
    resolution: {integrity: sha512-xHlTOmuCSotIA8TW1mDIM6X2O1SiX5P9IuDtqGonFhEK0qgRI4yeC6vMxEV2dgyr2TiD+2PQ10o+cOhdVAcwfg==}

  micromark-extension-gfm-task-list-item@2.1.0:
    resolution: {integrity: sha512-qIBZhqxqI6fjLDYFTBIa4eivDMnP+OZqsNwmQ3xNLE4Cxwc+zfQEfbs6tzAo2Hjq+bh6q5F+Z8/cksrLFYWQQw==}

  micromark-extension-gfm@3.0.0:
    resolution: {integrity: sha512-vsKArQsicm7t0z2GugkCKtZehqUm31oeGBV/KVSorWSy8ZlNAv7ytjFhvaryUiCUJYqs+NoE6AFhpQvBTM6Q4w==}

  micromark-extension-math@3.1.0:
    resolution: {integrity: sha512-lvEqd+fHjATVs+2v/8kg9i5Q0AP2k85H0WUOwpIVvUML8BapsMvh1XAogmQjOCsLpoKRCVQqEkQBB3NhVBcsOg==}

  micromark-extension-mdx-expression@3.0.1:
    resolution: {integrity: sha512-dD/ADLJ1AeMvSAKBwO22zG22N4ybhe7kFIZ3LsDI0GlsNr2A3KYxb0LdC1u5rj4Nw+CHKY0RVdnHX8vj8ejm4Q==}

  micromark-extension-mdx-jsx@3.0.2:
    resolution: {integrity: sha512-e5+q1DjMh62LZAJOnDraSSbDMvGJ8x3cbjygy2qFEi7HCeUT4BDKCvMozPozcD6WmOt6sVvYDNBKhFSz3kjOVQ==}

  micromark-extension-mdx-md@2.0.0:
    resolution: {integrity: sha512-EpAiszsB3blw4Rpba7xTOUptcFeBFi+6PY8VnJ2hhimH+vCQDirWgsMpz7w1XcZE7LVrSAUGb9VJpG9ghlYvYQ==}

  micromark-extension-mdxjs-esm@3.0.0:
    resolution: {integrity: sha512-DJFl4ZqkErRpq/dAPyeWp15tGrcrrJho1hKK5uBS70BCtfrIFg81sqcTVu3Ta+KD1Tk5vAtBNElWxtAa+m8K9A==}

  micromark-extension-mdxjs@3.0.0:
    resolution: {integrity: sha512-A873fJfhnJ2siZyUrJ31l34Uqwy4xIFmvPY1oj+Ean5PHcPBYzEsvqvWGaWcfEIr11O5Dlw3p2y0tZWpKHDejQ==}

  micromark-factory-destination@2.0.1:
    resolution: {integrity: sha512-Xe6rDdJlkmbFRExpTOmRj9N3MaWmbAgdpSrBQvCFqhezUn4AHqJHbaEnfbVYYiexVSs//tqOdY/DxhjdCiJnIA==}

  micromark-factory-label@2.0.1:
    resolution: {integrity: sha512-VFMekyQExqIW7xIChcXn4ok29YE3rnuyveW3wZQWWqF4Nv9Wk5rgJ99KzPvHjkmPXF93FXIbBp6YdW3t71/7Vg==}

  micromark-factory-mdx-expression@2.0.3:
    resolution: {integrity: sha512-kQnEtA3vzucU2BkrIa8/VaSAsP+EJ3CKOvhMuJgOEGg9KDC6OAY6nSnNDVRiVNRqj7Y4SlSzcStaH/5jge8JdQ==}

  micromark-factory-space@2.0.1:
    resolution: {integrity: sha512-zRkxjtBxxLd2Sc0d+fbnEunsTj46SWXgXciZmHq0kDYGnck/ZSGj9/wULTV95uoeYiK5hRXP2mJ98Uo4cq/LQg==}

  micromark-factory-title@2.0.1:
    resolution: {integrity: sha512-5bZ+3CjhAd9eChYTHsjy6TGxpOFSKgKKJPJxr293jTbfry2KDoWkhBb6TcPVB4NmzaPhMs1Frm9AZH7OD4Cjzw==}

  micromark-factory-whitespace@2.0.1:
    resolution: {integrity: sha512-Ob0nuZ3PKt/n0hORHyvoD9uZhr+Za8sFoP+OnMcnWK5lngSzALgQYKMr9RJVOWLqQYuyn6ulqGWSXdwf6F80lQ==}

  micromark-util-character@2.1.1:
    resolution: {integrity: sha512-wv8tdUTJ3thSFFFJKtpYKOYiGP2+v96Hvk4Tu8KpCAsTMs6yi+nVmGh1syvSCsaxz45J6Jbw+9DD6g97+NV67Q==}

  micromark-util-chunked@2.0.1:
    resolution: {integrity: sha512-QUNFEOPELfmvv+4xiNg2sRYeS/P84pTW0TCgP5zc9FpXetHY0ab7SxKyAQCNCc1eK0459uoLI1y5oO5Vc1dbhA==}

  micromark-util-classify-character@2.0.1:
    resolution: {integrity: sha512-K0kHzM6afW/MbeWYWLjoHQv1sgg2Q9EccHEDzSkxiP/EaagNzCm7T/WMKZ3rjMbvIpvBiZgwR3dKMygtA4mG1Q==}

  micromark-util-combine-extensions@2.0.1:
    resolution: {integrity: sha512-OnAnH8Ujmy59JcyZw8JSbK9cGpdVY44NKgSM7E9Eh7DiLS2E9RNQf0dONaGDzEG9yjEl5hcqeIsj4hfRkLH/Bg==}

  micromark-util-decode-numeric-character-reference@2.0.2:
    resolution: {integrity: sha512-ccUbYk6CwVdkmCQMyr64dXz42EfHGkPQlBj5p7YVGzq8I7CtjXZJrubAYezf7Rp+bjPseiROqe7G6foFd+lEuw==}

  micromark-util-decode-string@2.0.1:
    resolution: {integrity: sha512-nDV/77Fj6eH1ynwscYTOsbK7rR//Uj0bZXBwJZRfaLEJ1iGBR6kIfNmlNqaqJf649EP0F3NWNdeJi03elllNUQ==}

  micromark-util-encode@2.0.1:
    resolution: {integrity: sha512-c3cVx2y4KqUnwopcO9b/SCdo2O67LwJJ/UyqGfbigahfegL9myoEFoDYZgkT7f36T0bLrM9hZTAaAyH+PCAXjw==}

  micromark-util-events-to-acorn@2.0.3:
    resolution: {integrity: sha512-jmsiEIiZ1n7X1Rr5k8wVExBQCg5jy4UXVADItHmNk1zkwEVhBuIUKRu3fqv+hs4nxLISi2DQGlqIOGiFxgbfHg==}

  micromark-util-html-tag-name@2.0.1:
    resolution: {integrity: sha512-2cNEiYDhCWKI+Gs9T0Tiysk136SnR13hhO8yW6BGNyhOC4qYFnwF1nKfD3HFAIXA5c45RrIG1ub11GiXeYd1xA==}

  micromark-util-normalize-identifier@2.0.1:
    resolution: {integrity: sha512-sxPqmo70LyARJs0w2UclACPUUEqltCkJ6PhKdMIDuJ3gSf/Q+/GIe3WKl0Ijb/GyH9lOpUkRAO2wp0GVkLvS9Q==}

  micromark-util-resolve-all@2.0.1:
    resolution: {integrity: sha512-VdQyxFWFT2/FGJgwQnJYbe1jjQoNTS4RjglmSjTUlpUMa95Htx9NHeYW4rGDJzbjvCsl9eLjMQwGeElsqmzcHg==}

  micromark-util-sanitize-uri@2.0.1:
    resolution: {integrity: sha512-9N9IomZ/YuGGZZmQec1MbgxtlgougxTodVwDzzEouPKo3qFWvymFHWcnDi2vzV1ff6kas9ucW+o3yzJK9YB1AQ==}

  micromark-util-subtokenize@2.1.0:
    resolution: {integrity: sha512-XQLu552iSctvnEcgXw6+Sx75GflAPNED1qx7eBJ+wydBb2KCbRZe+NwvIEEMM83uml1+2WSXpBAcp9IUCgCYWA==}

  micromark-util-symbol@2.0.1:
    resolution: {integrity: sha512-vs5t8Apaud9N28kgCrRUdEed4UJ+wWNvicHLPxCa9ENlYuAY31M0ETy5y1vA33YoNPDFTghEbnh6efaE8h4x0Q==}

  micromark-util-types@2.0.2:
    resolution: {integrity: sha512-Yw0ECSpJoViF1qTU4DC6NwtC4aWGt1EkzaQB8KPPyCRR8z9TWeV0HbEFGTO+ZY1wB22zmxnJqhPyTpOVCpeHTA==}

  micromark@4.0.2:
    resolution: {integrity: sha512-zpe98Q6kvavpCr1NPVSCMebCKfD7CA2NqZ+rykeNhONIJBpc1tFKt9hucLGwha3jNTNI8lHpctWJWoimVF4PfA==}

  micromatch@4.0.8:
    resolution: {integrity: sha512-PXwfBhYu0hBCPw8Dn0E+WDYb7af3dSLVWKi3HGv84IdF4TyFoC0ysxFd0Goxw7nSv4T/PzEJQxsYsEiFCKo2BA==}
    engines: {node: '>=8.6'}

  mimic-function@5.0.1:
    resolution: {integrity: sha512-VP79XUPxV2CigYP3jWwAUFSku2aKqBH7uTAapFWCBqutsbmDo96KY5o8uh6U+/YSIn5OxJnXp73beVkpqMIGhA==}
    engines: {node: '>=18'}

  min-indent@1.0.1:
    resolution: {integrity: sha512-I9jwMn07Sy/IwOj3zVkVik2JTvgpaykDZEigL6Rx6N9LbMywwUSMtxET+7lVoDLLd3O3IXwJwvuuns8UB/HeAg==}
    engines: {node: '>=4'}

  minimatch@10.0.1:
    resolution: {integrity: sha512-ethXTt3SGGR+95gudmqJ1eNhRO7eGEGIgYA9vnPatK4/etz2MEVDno5GMCibdMTuBMyElzIlgxMna3K94XDIDQ==}
    engines: {node: 20 || >=22}

  minimatch@3.1.2:
    resolution: {integrity: sha512-J7p63hRiAjw1NDEww1W7i37+ByIrOWO5XQQAzZ3VOcL0PNybwpfmV/N05zFAzwQ9USyEcX6t3UO+K5aqBQOIHw==}

  minimatch@9.0.5:
    resolution: {integrity: sha512-G6T0ZX48xgozx7587koeX9Ys2NYy6Gmv//P89sEte9V9whIapMNF4idKxnW2QtCcLiTWlb/wfCabAtAFWhhBow==}
    engines: {node: '>=16 || 14 >=14.17'}

  mlly@1.7.4:
    resolution: {integrity: sha512-qmdSIPC4bDJXgZTCR7XosJiNKySV7O215tsPtDN9iEO/7q/76b/ijtgRu/+epFXSJhijtTCCGp3DWS549P3xKw==}

  mrmime@2.0.1:
    resolution: {integrity: sha512-Y3wQdFg2Va6etvQ5I82yUhGdsKrcYox6p7FfL1LbK2J4V01F9TGlepTIhnK24t7koZibmg82KGglhA1XK5IsLQ==}
    engines: {node: '>=10'}

  ms@2.1.3:
    resolution: {integrity: sha512-6FlzubTLZG3J2a/NVCAleEhjzq5oxgHyaCU9yYXvcLsvoVaHJq/s5xXI6/XXP6tz7R9xAOtHnSO/tXtF3WRTlA==}

  muggle-string@0.4.1:
    resolution: {integrity: sha512-VNTrAak/KhO2i8dqqnqnAHOa3cYBwXEZe9h+D5h/1ZqFSTEFHdM65lR7RoIqq3tBBYavsOXV84NoHXZ0AkPyqQ==}

  nano-spawn@1.0.2:
    resolution: {integrity: sha512-21t+ozMQDAL/UGgQVBbZ/xXvNO10++ZPuTmKRO8k9V3AClVRht49ahtDjfY8l1q6nSHOrE5ASfthzH3ol6R/hg==}
    engines: {node: '>=20.17'}

  nanoid@3.3.11:
    resolution: {integrity: sha512-N8SpfPUnUp1bK+PMYW8qSWdl9U+wwNWI4QKxOYDy9JAro3WMX7p2OeVRF9v+347pnakNevPmiHhNmZ2HbFA76w==}
    engines: {node: ^10 || ^12 || ^13.7 || ^14 || >=15.0.1}
    hasBin: true

  napi-postinstall@0.2.4:
    resolution: {integrity: sha512-ZEzHJwBhZ8qQSbknHqYcdtQVr8zUgGyM/q6h6qAyhtyVMNrSgDhrC4disf03dYW0e+czXyLnZINnCTEkWy0eJg==}
    engines: {node: ^12.20.0 || ^14.18.0 || >=16.0.0}
    hasBin: true

  natural-compare@1.4.0:
    resolution: {integrity: sha512-OWND8ei3VtNC9h7V60qff3SVobHr996CTwgxubgyQYEpg290h9J0buyECNNJexkFm5sOajh5G116RYA1c8ZMSw==}

  natural-orderby@5.0.0:
    resolution: {integrity: sha512-kKHJhxwpR/Okycz4HhQKKlhWe4ASEfPgkSWNmKFHd7+ezuQlxkA5cM3+XkBPvm1gmHen3w53qsYAv+8GwRrBlg==}
    engines: {node: '>=18'}

  neotraverse@0.6.18:
    resolution: {integrity: sha512-Z4SmBUweYa09+o6pG+eASabEpP6QkQ70yHj351pQoEXIs8uHbaU2DWVmzBANKgflPa47A50PtB2+NgRpQvr7vA==}
    engines: {node: '>= 10'}

  nlcst-to-string@4.0.0:
    resolution: {integrity: sha512-YKLBCcUYKAg0FNlOBT6aI91qFmSiFKiluk655WzPF+DDMA02qIyy8uiRqI8QXtcFpEvll12LpL5MXqEmAZ+dcA==}

  no-case@3.0.4:
    resolution: {integrity: sha512-fgAN3jGAh+RoxUGZHTSOLJIqUc2wmoBwGR4tbpNAKmmovFoWq0OdRkb0VkldReO2a2iBT/OEulG9XSUc10r3zg==}

  node-fetch-native@1.6.6:
    resolution: {integrity: sha512-8Mc2HhqPdlIfedsuZoc3yioPuzp6b+L5jRCRY1QzuWZh2EGJVQrGppC6V6cF0bLdbW0+O2YpqCA25aF/1lvipQ==}

  node-fetch@2.7.0:
    resolution: {integrity: sha512-c4FRfUm/dbcWZ7U+1Wq0AwCyFL+3nt2bEw05wfxSz+DWpWsitgmSgYmy2dQdWyKC1694ELPqMs/YzUSNozLt8A==}
    engines: {node: 4.x || >=6.0.0}
    peerDependencies:
      encoding: ^0.1.0
    peerDependenciesMeta:
      encoding:
        optional: true

  node-html-parser@7.0.1:
    resolution: {integrity: sha512-KGtmPY2kS0thCWGK0VuPyOS+pBKhhe8gXztzA2ilAOhbUbxa9homF1bOyKvhGzMLXUoRds9IOmr/v5lr/lqNmA==}

  node-mock-http@1.0.0:
    resolution: {integrity: sha512-0uGYQ1WQL1M5kKvGRXWQ3uZCHtLTO8hln3oBjIusM75WoesZ909uQJs/Hb946i2SS+Gsrhkaa6iAO17jRIv6DQ==}

  node-releases@2.0.19:
    resolution: {integrity: sha512-xxOWJsBKtzAq7DY0J+DTzuz58K8e7sJbdgwkbMWQe8UYB6ekmsQ45q0M/tJDsGaZmbC+l7n57UV8Hl5tHxO9uw==}

  normalize-path@3.0.0:
    resolution: {integrity: sha512-6eZs5Ls3WtCisHWp9S2GUy8dqkpGi4BVSz3GaqiE6ezub0512ESztXUwUB6C6IKbQkY2Pnb/mD4WYojCRwcwLA==}
    engines: {node: '>=0.10.0'}

  nth-check@2.1.1:
    resolution: {integrity: sha512-lqjrjmaOoAnWfMmBPL+XNnynZh2+swxiX3WUE0s4yEHI6m+AwrK2UZOimIRl3X/4QctVqS8AiZjFqyOGrMXb/w==}

  ofetch@1.4.1:
    resolution: {integrity: sha512-QZj2DfGplQAr2oj9KzceK9Hwz6Whxazmn85yYeVuS3u9XTMOGMRx0kO95MQ+vLsj/S/NwBDMMLU5hpxvI6Tklw==}

  ohash@2.0.11:
    resolution: {integrity: sha512-RdR9FQrFwNBNXAr4GixM8YaRZRJ5PUWbKYbE5eOsrwAjJW0q2REGcf79oYPsLyskQCZG1PLN+S/K1V00joZAoQ==}

  onetime@7.0.0:
    resolution: {integrity: sha512-VXJjc87FScF88uafS3JllDgvAm+c/Slfz06lorj2uAY34rlUu0Nt+v8wreiImcrgAjjIHp1rXpTDlLOGw29WwQ==}
    engines: {node: '>=18'}

  oniguruma-parser@0.12.1:
    resolution: {integrity: sha512-8Unqkvk1RYc6yq2WBYRj4hdnsAxVze8i7iPfQr8e4uSP3tRv0rpZcbGUDvxfQQcdwHt/e9PrMvGCsa8OqG9X3w==}

  oniguruma-to-es@4.3.3:
    resolution: {integrity: sha512-rPiZhzC3wXwE59YQMRDodUwwT9FZ9nNBwQQfsd1wfdtlKEyCdRV0avrTcSZ5xlIvGRVPd/cx6ZN45ECmS39xvg==}

  optionator@0.9.4:
    resolution: {integrity: sha512-6IpQ7mKUxRcZNLIObR0hz7lxsapSSIYNZJwXPGeF0mTVqGKFIXj1DQcMoT22S3ROcLyY/rz0PWaWZ9ayWmad9g==}
    engines: {node: '>= 0.8.0'}

  p-limit@3.1.0:
    resolution: {integrity: sha512-TYOanM3wGwNGsZN2cVTYPArw454xnXj5qmWF1bEoAc4+cU/ol7GVh7odevjp1FNHduHc3KZMcFduxU5Xc6uJRQ==}
    engines: {node: '>=10'}

  p-limit@6.2.0:
    resolution: {integrity: sha512-kuUqqHNUqoIWp/c467RI4X6mmyuojY5jGutNU0wVTmEOOfcuwLqyMVoAi9MKi2Ak+5i9+nhmrK4ufZE8069kHA==}
    engines: {node: '>=18'}

  p-locate@5.0.0:
    resolution: {integrity: sha512-LaNjtRWUBY++zB5nE/NwcaoMylSPk+S+ZHNB1TzdbMJMny6dynpAGt7X/tl/QYq3TIeE6nxHppbo2LGymrG5Pw==}
    engines: {node: '>=10'}

  p-queue@8.1.0:
    resolution: {integrity: sha512-mxLDbbGIBEXTJL0zEx8JIylaj3xQ7Z/7eEVjcF9fJX4DBiH9oqe+oahYnlKKxm0Ci9TlWTyhSHgygxMxjIB2jw==}
    engines: {node: '>=18'}

  p-timeout@6.1.4:
    resolution: {integrity: sha512-MyIV3ZA/PmyBN/ud8vV9XzwTrNtR4jFrObymZYnZqMmW0zA8Z17vnT0rBgFE/TlohB+YCHqXMgZzb3Csp49vqg==}
    engines: {node: '>=14.16'}

  package-manager-detector@1.3.0:
    resolution: {integrity: sha512-ZsEbbZORsyHuO00lY1kV3/t72yp6Ysay6Pd17ZAlNGuGwmWDLCJxFpRs0IzfXfj1o4icJOkUEioexFHzyPurSQ==}

  pako@0.2.9:
    resolution: {integrity: sha512-NUcwaKxUxWrZLpDG+z/xZaCgQITkA/Dv4V/T6bw7VON6l1Xz/VnrBqrYjZQ12TamKHzITTfOEIYUj48y2KXImA==}

  param-case@3.0.4:
    resolution: {integrity: sha512-RXlj7zCYokReqWpOPH9oYivUzLYZ5vAPIfEmCTNViosC78F8F0H9y7T7gG2M39ymgutxF5gcFEsyZQSph9Bp3A==}

  parent-module@1.0.1:
    resolution: {integrity: sha512-GQ2EWRpQV8/o+Aw8YqtfZZPfNRWZYkbidE9k5rpl/hC3vtHHBfGm2Ifi6qWV+coDGkrUKZAxE3Lot5kcsRlh+g==}
    engines: {node: '>=6'}

  parse-entities@4.0.2:
    resolution: {integrity: sha512-GG2AQYWoLgL877gQIKeRPGO1xF9+eG1ujIb5soS5gPvLQ1y2o8FL90w2QWNdf9I361Mpp7726c+lj3U0qK1uGw==}

  parse-gitignore@2.0.0:
    resolution: {integrity: sha512-RmVuCHWsfu0QPNW+mraxh/xjQVw/lhUCUru8Zni3Ctq3AoMhpDTq0OVdKS6iesd6Kqb7viCV3isAL43dciOSog==}
    engines: {node: '>=14'}

  parse-imports-exports@0.2.4:
    resolution: {integrity: sha512-4s6vd6dx1AotCx/RCI2m7t7GCh5bDRUtGNvRfHSP2wbBQdMi67pPe7mtzmgwcaQ8VKK/6IB7Glfyu3qdZJPybQ==}

  parse-latin@7.0.0:
    resolution: {integrity: sha512-mhHgobPPua5kZ98EF4HWiH167JWBfl4pvAIXXdbaVohtK7a6YBOy56kvhCqduqyo/f3yrHFWmqmiMg/BkBkYYQ==}

  parse-srcset@1.0.2:
    resolution: {integrity: sha512-/2qh0lav6CmI15FzA3i/2Bzk2zCgQhGMkvhOhKNcBVQ1ldgpbfiNTVslmooUmWJcADi1f1kIeynbDRVzNlfR6Q==}

  parse-statements@1.0.11:
    resolution: {integrity: sha512-HlsyYdMBnbPQ9Jr/VgJ1YF4scnldvJpJxCVx6KgqPL4dxppsWrJHCIIxQXMJrqGnsRkNPATbeMJ8Yxu7JMsYcA==}

  parse5@7.3.0:
    resolution: {integrity: sha512-IInvU7fabl34qmi9gY8XOVxhYyMyuH2xUNpb2q8/Y+7552KlejkRvqvD19nMoUW/uQGGbqNpA6Tufu5FL5BZgw==}

  pascal-case@3.1.2:
    resolution: {integrity: sha512-uWlGT3YSnK9x3BQJaOdcZwrnV6hPpd8jFH1/ucpiLRPh/2zCVJKS19E4GvYHvaCcACn3foXZ0cLB9Wrx1KGe5g==}

  path-browserify@1.0.1:
    resolution: {integrity: sha512-b7uo2UCUOYZcnF/3ID0lulOJi/bafxa1xPe7ZPsammBSpjSWQkjNxlt635YGS2MiR9GjvuXCtz2emr3jbsz98g==}

  path-exists@4.0.0:
    resolution: {integrity: sha512-ak9Qy5Q7jYb2Wwcey5Fpvg2KoAc/ZIhLSLOSBmRmygPsGwkVVt0fZa0qrtMz+m6tJTAHfZQ8FnmB4MG4LWy7/w==}
    engines: {node: '>=8'}

  path-key@3.1.1:
    resolution: {integrity: sha512-ojmeN0qd+y0jszEtoY48r0Peq5dwMEkIlCOu6Q5f41lfkswXuKtYrhgoTpLnyIcHm24Uhqx+5Tqm2InSwLhE6Q==}
    engines: {node: '>=8'}

  path-parse@1.0.7:
    resolution: {integrity: sha512-LDJzPVEEEPR+y48z93A0Ed0yXb8pAByGWo/k5YYdYgpY2/2EsOsksJrq7lOHxryrVOn1ejG6oAp8ahvOIQD8sw==}

  pathe@2.0.3:
    resolution: {integrity: sha512-WUjGcAqP1gQacoQe+OBJsFA7Ld4DyXuUIjZ5cc75cLHvJ7dtNsTugphxIADwspS+AraAUePCKrSVtPLFj/F88w==}

  pathval@2.0.0:
    resolution: {integrity: sha512-vE7JKRyES09KiunauX7nd2Q9/L7lhok4smP9RZTDeD4MVs72Dp2qNFVz39Nz5a0FVEW0BJR6C0DYrq6unoziZA==}
    engines: {node: '>= 14.16'}

  perfect-debounce@1.0.0:
    resolution: {integrity: sha512-xCy9V055GLEqoFaHoC1SoLIaLmWctgCUaBaWxDZ7/Zx4CTyX7cJQLJOok/orfjZAh9kEYpjJa4d0KcJmCbctZA==}

  photoswipe@5.4.4:
    resolution: {integrity: sha512-WNFHoKrkZNnvFFhbHL93WDkW3ifwVOXSW3w1UuZZelSmgXpIGiZSNlZJq37rR8YejqME2rHs9EhH9ZvlvFH2NA==}
    engines: {node: '>= 0.12.0'}

  picocolors@1.1.1:
    resolution: {integrity: sha512-xceH2snhtb5M9liqDsmEw56le376mTZkEX/jEb/RxNFyegNul7eNslCXP9FDj/Lcu0X8KEyMceP2ntpaHrDEVA==}

  picomatch@2.3.1:
    resolution: {integrity: sha512-JU3teHTNjmE2VCGFzuY8EXzCDVwEqB2a8fsIvwaStHhAWJEeVd1o1QD80CU6+ZdEXXSLbSsuLwJjkCBWqRQUVA==}
    engines: {node: '>=8.6'}

  picomatch@4.0.2:
    resolution: {integrity: sha512-M7BAV6Rlcy5u+m6oPhAPFgJTzAioX/6B0DxyvDlo9l8+T3nLKbrczg2WLUyzd45L8RqfUMyGPzekbMvX2Ldkwg==}
    engines: {node: '>=12'}

  pidtree@0.6.0:
    resolution: {integrity: sha512-eG2dWTVw5bzqGRztnHExczNxt5VGsE6OwTeCG3fdUf9KBsZzO3R5OIIIzWR+iZA0NtZ+RDVdaoE2dK1cn6jH4g==}
    engines: {node: '>=0.10'}
    hasBin: true

  pkg-types@1.3.1:
    resolution: {integrity: sha512-/Jm5M4RvtBFVkKWRu2BLUTNP8/M2a+UwuAX+ae4770q1qVGtfjG+WTCupoZixokjmHiry8uI+dlY8KXYV5HVVQ==}

  pkg-types@2.1.0:
    resolution: {integrity: sha512-wmJwA+8ihJixSoHKxZJRBQG1oY8Yr9pGLzRmSsNms0iNWyHHAlZCa7mmKiFR10YPZuz/2k169JiS/inOjBCZ2A==}

  pluralize@8.0.0:
    resolution: {integrity: sha512-Nc3IT5yHzflTfbjgqWcCPpo7DaKy4FnpB0l/zCAW0Tc7jxAiuqSxHasntB3D7887LSrA93kDJ9IXovxJYxyLCA==}
    engines: {node: '>=4'}

  pnpm-workspace-yaml@0.3.1:
    resolution: {integrity: sha512-3nW5RLmREmZ8Pm8MbPsO2RM+99RRjYd25ynj3NV0cFsN7CcEl4sDFzgoFmSyduFwxFQ2Qbu3y2UdCh6HlyUOeA==}

  postcss-selector-parser@6.1.2:
    resolution: {integrity: sha512-Q8qQfPiZ+THO/3ZrOrO0cJJKfpYCagtMUkXbnEfmgUjwXg6z/WBeOyS9APBBPCTSiDV+s4SwQGu8yFsiMRIudg==}
    engines: {node: '>=4'}

  postcss-selector-parser@7.1.0:
    resolution: {integrity: sha512-8sLjZwK0R+JlxlYcTuVnyT2v+htpdrjDOKuMcOVdYjt52Lh8hWRYpxBPoKx/Zg+bcjc3wx6fmQevMmUztS/ccA==}
    engines: {node: '>=4'}

  postcss@8.5.3:
    resolution: {integrity: sha512-dle9A3yYxlBSrt8Fu+IpjGT8SY8hN0mlaA6GY8t0P5PjIOZemULz/E2Bnm/2dcUOena75OTNkHI76uZBNUUq3A==}
    engines: {node: ^10 || ^12 || >=14}

  prelude-ls@1.2.1:
    resolution: {integrity: sha512-vkcDPrRZo1QZLbn5RLGPpg/WmIQ65qoWWhcGKf/b5eplkkarX0m9z8ppCat4mlOqUsWpyNuYgO3VRyrYHSzX5g==}
    engines: {node: '>= 0.8.0'}

  prettier@2.8.7:
    resolution: {integrity: sha512-yPngTo3aXUUmyuTjeTUT75txrf+aMh9FiD7q9ZE/i6r0bPb22g4FsE6Y338PQX1bmfy08i9QQCB7/rcUAVntfw==}
    engines: {node: '>=10.13.0'}
    hasBin: true

  prismjs@1.30.0:
    resolution: {integrity: sha512-DEvV2ZF2r2/63V+tK8hQvrR2ZGn10srHbXviTlcv7Kpzw8jWiNTqbVgjO3IY8RxrrOUF8VPMQQFysYYYv0YZxw==}
    engines: {node: '>=6'}

  prompts@2.4.2:
    resolution: {integrity: sha512-NxNv/kLguCA7p3jE8oL2aEBsrJWgAakBpgmgK6lpPWV+WuOmY6r2/zbAVnP+T8bQlA0nzHXSJSJW0Hq7ylaD2Q==}
    engines: {node: '>= 6'}

  property-information@6.5.0:
    resolution: {integrity: sha512-PgTgs/BlvHxOu8QuEN7wi5A0OmXaBcHpmCSTehcs6Uuu9IkDIEo13Hy7n898RHfrQ49vKCoGeWZSaAK01nwVig==}

  property-information@7.1.0:
    resolution: {integrity: sha512-TwEZ+X+yCJmYfL7TPUOcvBZ4QfoT5YenQiJuX//0th53DE6w0xxLEtfK3iyryQFddXuvkIk51EEgrJQ0WJkOmQ==}

  punycode.js@2.3.1:
    resolution: {integrity: sha512-uxFIHU0YlHYhDQtV4R9J6a52SLx28BCjT+4ieh7IGbgwVJWO+km431c4yRlREUAsAmt/uMjQUyQHNEPf0M39CA==}
    engines: {node: '>=6'}

  punycode@2.3.1:
    resolution: {integrity: sha512-vYt7UD1U9Wg6138shLtLOvdAu+8DsC/ilFtEVHcH+wydcSpNE20AfSOduf6MkRFahL5FY7X1oU7nKVZFtfq8Fg==}
    engines: {node: '>=6'}

  quansync@0.2.10:
    resolution: {integrity: sha512-t41VRkMYbkHyCYmOvx/6URnN80H7k4X0lLdBMGsz+maAwrJQYB1djpV6vHrQIBE0WBSGqhtEHrK9U3DWWH8v7A==}

  queue-microtask@1.2.3:
    resolution: {integrity: sha512-NuaNSa6flKT5JaSYQzJok04JzTL1CA6aGhv5rfLW3PgqA+M2ChpZQnAC8h8i4ZFkBS8X5RqkDBHA7r4hej3K9A==}

  radix3@1.1.2:
    resolution: {integrity: sha512-b484I/7b8rDEdSDKckSSBA8knMpcdsXudlE/LNL639wFoHKwLbEkQFZHWEYwDC0wa0FKUcCY+GAF73Z7wxNVFA==}

  readdirp@3.6.0:
    resolution: {integrity: sha512-hOS089on8RduqdbhvQ5Z37A0ESjsqz6qnRcffsMU3495FuTdqSm+7bhJ29JvIOsBDEEnan5DPu9t3To9VRlMzA==}
    engines: {node: '>=8.10.0'}

  readdirp@4.1.2:
    resolution: {integrity: sha512-GDhwkLfywWL2s6vEjyhri+eXmfH6j1L7JE27WhqLeYzoh/A3DBaYGEj2H/HFZCn/kMfim73FXxEJTw06WtxQwg==}
    engines: {node: '>= 14.18.0'}

  reading-time@1.5.0:
    resolution: {integrity: sha512-onYyVhBNr4CmAxFsKS7bz+uTLRakypIe4R+5A824vBSkQy/hB3fZepoVEf8OVAxzLvK+H/jm9TzpI3ETSm64Kg==}

  recma-build-jsx@1.0.0:
    resolution: {integrity: sha512-8GtdyqaBcDfva+GUKDr3nev3VpKAhup1+RvkMvUxURHpW7QyIvk9F5wz7Vzo06CEMSilw6uArgRqhpiUcWp8ew==}

  recma-jsx@1.0.0:
    resolution: {integrity: sha512-5vwkv65qWwYxg+Atz95acp8DMu1JDSqdGkA2Of1j6rCreyFUE/gp15fC8MnGEuG1W68UKjM6x6+YTWIh7hZM/Q==}

  recma-parse@1.0.0:
    resolution: {integrity: sha512-OYLsIGBB5Y5wjnSnQW6t3Xg7q3fQ7FWbw/vcXtORTnyaSFscOtABg+7Pnz6YZ6c27fG1/aN8CjfwoUEUIdwqWQ==}

  recma-stringify@1.0.0:
    resolution: {integrity: sha512-cjwII1MdIIVloKvC9ErQ+OgAtwHBmcZ0Bg4ciz78FtbT8In39aAYbaA7zvxQ61xVMSPE8WxhLwLbhif4Js2C+g==}

  refa@0.12.1:
    resolution: {integrity: sha512-J8rn6v4DBb2nnFqkqwy6/NnTYMcgLA+sLr0iIO41qpv0n+ngb7ksag2tMRl0inb1bbO/esUwzW1vbJi7K0sI0g==}
    engines: {node: ^12.0.0 || ^14.0.0 || >=16.0.0}

  regex-recursion@6.0.2:
    resolution: {integrity: sha512-0YCaSCq2VRIebiaUviZNs0cBz1kg5kVS2UKUfNIx8YVs1cN3AV7NTctO5FOKBA+UT2BPJIWZauYHPqJODG50cg==}

  regex-utilities@2.3.0:
    resolution: {integrity: sha512-8VhliFJAWRaUiVvREIiW2NXXTmHs4vMNnSzuJVhscgmGav3g9VDxLrQndI3dZZVVdp0ZO/5v0xmX516/7M9cng==}

  regex@6.0.1:
    resolution: {integrity: sha512-uorlqlzAKjKQZ5P+kTJr3eeJGSVroLKoHmquUj4zHWuR+hEyNqlXsSKlYYF5F4NI6nl7tWCs0apKJ0lmfsXAPA==}

  regexp-ast-analysis@0.7.1:
    resolution: {integrity: sha512-sZuz1dYW/ZsfG17WSAG7eS85r5a0dDsvg+7BiiYR5o6lKCAtUrEwdmRmaGF6rwVj3LcmAeYkOWKEPlbPzN3Y3A==}
    engines: {node: ^12.0.0 || ^14.0.0 || >=16.0.0}

  regexp-tree@0.1.27:
    resolution: {integrity: sha512-iETxpjK6YoRWJG5o6hXLwvjYAoW+FEZn9os0PD/b6AP6xQwsa/Y7lCVgIixBbUPMfhu+i2LtdeAqVTgGlQarfA==}
    hasBin: true

  regjsparser@0.12.0:
    resolution: {integrity: sha512-cnE+y8bz4NhMjISKbgeVJtqNbtf5QpjZP+Bslo+UqkIt9QPnX9q095eiRRASJG1/tz6dlNr6Z5NsBiWYokp6EQ==}
    hasBin: true

  rehype-autolink-headings@7.1.0:
    resolution: {integrity: sha512-rItO/pSdvnvsP4QRB1pmPiNHUskikqtPojZKJPPPAVx9Hj8i8TwMBhofrrAYRhYOOBZH9tgmG5lPqDLuIWPWmw==}

  rehype-external-links@3.0.0:
    resolution: {integrity: sha512-yp+e5N9V3C6bwBeAC4n796kc86M4gJCdlVhiMTxIrJG5UHDMh+PJANf9heqORJbt1nrCbDwIlAZKjANIaVBbvw==}

  rehype-katex@7.0.1:
    resolution: {integrity: sha512-OiM2wrZ/wuhKkigASodFoo8wimG3H12LWQaH8qSPVJn9apWKFSH3YOCtbKpBorTVw/eI7cuT21XBbvwEswbIOA==}

  rehype-parse@9.0.1:
    resolution: {integrity: sha512-ksCzCD0Fgfh7trPDxr2rSylbwq9iYDkSn8TCDmEJ49ljEUBxDVCzCHv7QNzZOfODanX4+bWQ4WZqLCRWYLfhag==}

  rehype-raw@7.0.0:
    resolution: {integrity: sha512-/aE8hCfKlQeA8LmyeyQvQF3eBiLRGNlfBJEvWH7ivp9sBqs7TNqBL5X3v157rM4IFETqDnIOO+z5M/biZbo9Ww==}

  rehype-recma@1.0.0:
    resolution: {integrity: sha512-lqA4rGUf1JmacCNWWZx0Wv1dHqMwxzsDWYMTowuplHF3xH0N/MmrZ/G3BDZnzAkRmxDadujCjaKM2hqYdCBOGw==}

  rehype-slug@6.0.0:
    resolution: {integrity: sha512-lWyvf/jwu+oS5+hL5eClVd3hNdmwM1kAC0BUvEGD19pajQMIzcNUd/k9GsfQ+FfECvX+JE+e9/btsKH0EjJT6A==}

  rehype-stringify@10.0.1:
    resolution: {integrity: sha512-k9ecfXHmIPuFVI61B9DeLPN0qFHfawM6RsuX48hoqlaKSF61RskNjSm1lI8PhBEM0MRdLxVVm4WmTqJQccH9mA==}

  rehype@13.0.2:
    resolution: {integrity: sha512-j31mdaRFrwFRUIlxGeuPXXKWQxet52RBQRvCmzl5eCefn/KGbomK5GMHNMsOJf55fgo3qw5tST5neDuarDYR2A==}

  relateurl@0.2.7:
    resolution: {integrity: sha512-G08Dxvm4iDN3MLM0EsP62EDV9IuhXPR6blNz6Utcp7zyV3tr4HVNINt6MpaRWbxoOHT3Q7YN2P+jaHX8vUbgog==}
    engines: {node: '>= 0.10'}

  remark-directive@4.0.0:
    resolution: {integrity: sha512-7sxn4RfF1o3izevPV1DheyGDD6X4c9hrGpfdUpm7uC++dqrnJxIZVkk7CoKqcLm0VUMAuOol7Mno3m6g8cfMuA==}

  remark-gfm@4.0.1:
    resolution: {integrity: sha512-1quofZ2RQ9EWdeN34S79+KExV1764+wCUGop5CPL1WGdD0ocPpu91lzPGbwWMECpEpd42kJGQwzRfyov9j4yNg==}

  remark-math@6.0.0:
    resolution: {integrity: sha512-MMqgnP74Igy+S3WwnhQ7kqGlEerTETXMvJhrUzDikVZ2/uogJCb+WHUg97hK9/jcfc0dkD73s3LN8zU49cTEtA==}

  remark-mdx@3.1.0:
    resolution: {integrity: sha512-Ngl/H3YXyBV9RcRNdlYsZujAmhsxwzxpDzpDEhFBVAGthS4GDgnctpDjgFl/ULx5UEDzqtW1cyBSNKqYYrqLBA==}

  remark-parse@11.0.0:
    resolution: {integrity: sha512-FCxlKLNGknS5ba/1lmpYijMUzX2esxW5xQqjWxw2eHFfS2MSdaHVINFmhjo+qN1WhZhNimq0dZATN9pH0IDrpA==}

  remark-rehype@11.1.2:
    resolution: {integrity: sha512-Dh7l57ianaEoIpzbp0PC9UKAdCSVklD8E5Rpw7ETfbTl3FqcOOgq5q2LVDhgGCkaBv7p24JXikPdvhhmHvKMsw==}

  remark-smartypants@3.0.2:
    resolution: {integrity: sha512-ILTWeOriIluwEvPjv67v7Blgrcx+LZOkAUVtKI3putuhlZm84FnqDORNXPPm+HY3NdZOMhyDwZ1E+eZB/Df5dA==}
    engines: {node: '>=16.0.0'}

  remark-stringify@11.0.0:
    resolution: {integrity: sha512-1OSmLd3awB/t8qdoEOMazZkNsfVTeY4fTsgzcQFdXNq8ToTN4ZGwrMnlda4K6smTFKD+GRV6O48i6Z4iKgPPpw==}

  request-light@0.5.8:
    resolution: {integrity: sha512-3Zjgh+8b5fhRJBQZoy+zbVKpAQGLyka0MPgW3zruTF4dFFJ8Fqcfu9YsAvi/rvdcaTeWG3MkbZv4WKxAn/84Lg==}

  request-light@0.7.0:
    resolution: {integrity: sha512-lMbBMrDoxgsyO+yB3sDcrDuX85yYt7sS8BfQd11jtbW/z5ZWgLZRcEGLsLoYw7I0WSUGQBs8CC8ScIxkTX1+6Q==}

  require-directory@2.1.1:
    resolution: {integrity: sha512-fGxEI7+wsG9xrvdjsrlmL22OMTTiHRwAMroiEeMgq8gzoLC/PQr7RsRDSTLUg/bZAZtF+TVIkHc6/4RIKrui+Q==}
    engines: {node: '>=0.10.0'}

  require-from-string@2.0.2:
    resolution: {integrity: sha512-Xf0nWe6RseziFMu+Ap9biiUbmplq6S9/p+7w7YXP/JBHhrUDDUhwa+vANyubuqfZWTveU//DYVGsDG7RKL/vEw==}
    engines: {node: '>=0.10.0'}

  resolve-from@4.0.0:
    resolution: {integrity: sha512-pb/MYmXstAkysRFx8piNI1tGFNQIFA3vkE3Gq4EuA1dF6gHp/+vgZqsCGJapvy8N3Q+4o7FwvquPJcnZ7RYy4g==}
    engines: {node: '>=4'}

  resolve-pkg-maps@1.0.0:
    resolution: {integrity: sha512-seS2Tj26TBVOC2NIc2rOe2y2ZO7efxITtLZcGSOnHHNOQ7CkiUBfw0Iw2ck6xkIhPwLhKNLS8BO+hEpngQlqzw==}

  resolve@1.22.10:
    resolution: {integrity: sha512-NPRy+/ncIMeDlTAsuqwKIiferiawhefFJtkNSW0qZJEqMEb+qBt/77B/jGeeek+F0uOeN05CDa6HXbbIgtVX4w==}
    engines: {node: '>= 0.4'}
    hasBin: true

  restore-cursor@5.1.0:
    resolution: {integrity: sha512-oMA2dcrw6u0YfxJQXm342bFKX/E4sG9rbTzO9ptUcR/e8A33cHuvStiYOwH7fszkZlZ1z/ta9AAoPk2F4qIOHA==}
    engines: {node: '>=18'}

  restructure@3.0.2:
    resolution: {integrity: sha512-gSfoiOEA0VPE6Tukkrr7I0RBdE0s7H1eFCDBk05l1KIQT1UIKNc5JZy6jdyW6eYH3aR3g5b3PuL77rq0hvwtAw==}

  retext-latin@4.0.0:
    resolution: {integrity: sha512-hv9woG7Fy0M9IlRQloq/N6atV82NxLGveq+3H2WOi79dtIYWN8OaxogDm77f8YnVXJL2VD3bbqowu5E3EMhBYA==}

  retext-smartypants@6.2.0:
    resolution: {integrity: sha512-kk0jOU7+zGv//kfjXEBjdIryL1Acl4i9XNkHxtM7Tm5lFiCog576fjNC9hjoR7LTKQ0DsPWy09JummSsH1uqfQ==}

  retext-stringify@4.0.0:
    resolution: {integrity: sha512-rtfN/0o8kL1e+78+uxPTqu1Klt0yPzKuQ2BfWwwfgIUSayyzxpM1PJzkKt4V8803uB9qSy32MvI7Xep9khTpiA==}

  retext@9.0.0:
    resolution: {integrity: sha512-sbMDcpHCNjvlheSgMfEcVrZko3cDzdbe1x/e7G66dFp0Ff7Mldvi2uv6JkJQzdRcvLYE8CA8Oe8siQx8ZOgTcA==}

  reusify@1.1.0:
    resolution: {integrity: sha512-g6QUff04oZpHs0eG5p83rFLhHeV00ug/Yf9nZM6fLeUrPguBTkTQOdpAWWspMh55TZfVQDPaN3NQJfbVRAxdIw==}
    engines: {iojs: '>=1.0.0', node: '>=0.10.0'}

  rfdc@1.4.1:
    resolution: {integrity: sha512-q1b3N5QkRUWUl7iyylaaj3kOpIT0N2i9MqIEQXP73GVsN9cw3fdx8X63cEmWhJGi2PPCF23Ijp7ktmd39rawIA==}

  rollup@4.41.1:
    resolution: {integrity: sha512-cPmwD3FnFv8rKMBc1MxWCwVQFxwf1JEmSX3iQXrRVVG15zerAIXRjMFVWnd5Q5QvgKF7Aj+5ykXFhUl+QGnyOw==}
    engines: {node: '>=18.0.0', npm: '>=8.0.0'}
    hasBin: true

  run-parallel@1.2.0:
    resolution: {integrity: sha512-5l4VyZR86LZ/lDxZTR6jqL8AFE2S0IFLMP26AbjsLVADxHdhB/c0GUsH+y39UfCi3dzz8OlQuPmnaJOMoDHQBA==}

  sanitize-html@2.17.0:
    resolution: {integrity: sha512-dLAADUSS8rBwhaevT12yCezvioCA+bmUTPH/u57xKPT8d++voeYE6HeluA/bPbQ15TwDBG2ii+QZIEmYx8VdxA==}

  sax@1.4.1:
    resolution: {integrity: sha512-+aWOz7yVScEGoKNd4PA10LZ8sk0A/z5+nXQG5giUO5rprX9jgYsTdov9qCchZiPIZezbZH+jRut8nPodFAX4Jg==}

  scslre@0.3.0:
    resolution: {integrity: sha512-3A6sD0WYP7+QrjbfNA2FN3FsOaGGFoekCVgTyypy53gPxhbkCIjtO6YWgdrfM+n/8sI8JeXZOIxsHjMTNxQ4nQ==}
    engines: {node: ^14.0.0 || >=16.0.0}

  semver@7.7.2:
    resolution: {integrity: sha512-RF0Fw+rO5AMf9MAyaRXI4AV0Ulj5lMHqVxxdSgiVbixSCXoEmmX/jk0CuJw4+3SqroYO9VoUh+HcuJivvtJemA==}
    engines: {node: '>=10'}
    hasBin: true

  sharp@0.33.5:
    resolution: {integrity: sha512-haPVm1EkS9pgvHrQ/F3Xy+hgcuMV0Wm9vfIBSiwZ05k+xgb0PkBQpGsAA/oWdDobNaZTH5ppvHtzCFbnSEwHVw==}
    engines: {node: ^18.17.0 || ^20.3.0 || >=21.0.0}

  sharp@0.34.2:
    resolution: {integrity: sha512-lszvBmB9QURERtyKT2bNmsgxXK0ShJrL/fvqlonCo7e6xBF8nT8xU6pW+PMIbLsz0RxQk3rgH9kd8UmvOzlMJg==}
    engines: {node: ^18.17.0 || ^20.3.0 || >=21.0.0}

  shebang-command@2.0.0:
    resolution: {integrity: sha512-kHxr2zZpYtdmrN1qDjrrX/Z1rR1kG8Dx+gkpK1G4eXmvXswmcE1hTWBWYUzlraYw1/yZp6YuDY77YtvbN0dmDA==}
    engines: {node: '>=8'}

  shebang-regex@3.0.0:
    resolution: {integrity: sha512-7++dFhtcx3353uBaq8DDR4NuxBetBzC7ZQOhmTQInHEd6bSrXdiEyzCvG07Z44UYdLShWUyXt5M/yhz8ekcb1A==}
    engines: {node: '>=8'}

  shiki@3.4.2:
    resolution: {integrity: sha512-wuxzZzQG8kvZndD7nustrNFIKYJ1jJoWIPaBpVe2+KHSvtzMi4SBjOxrigs8qeqce/l3U0cwiC+VAkLKSunHQQ==}

  siginfo@2.0.0:
    resolution: {integrity: sha512-ybx0WO1/8bSBLEWXZvEd7gMW3Sn3JFlW3TvX1nREbDLRNQNaeNN8WK0meBwPdAaOI7TtRRRJn/Es1zhrrCHu7g==}

  signal-exit@4.1.0:
    resolution: {integrity: sha512-bzyZ1e88w9O1iNJbKnOlvYTrWPDl46O1bG0D3XInv+9tkPrxrN8jUUTiFlDkkmKWgn1M6CfIA13SuGqOa9Korw==}
    engines: {node: '>=14'}

  simple-swizzle@0.2.2:
    resolution: {integrity: sha512-JA//kQgZtbuY83m+xT+tXJkmJncGMTFT+C+g2h2R9uxkYIrE2yy9sgmcLhCnw57/WSD+Eh3J97FPEDFnbXnDUg==}

  sirv@3.0.1:
    resolution: {integrity: sha512-FoqMu0NCGBLCcAkS1qA+XJIQTR6/JHfQXl+uGteNCQ76T91DMUjPa9xfmeqMY3z80nLSg9yQmNjK0Px6RWsH/A==}
    engines: {node: '>=18'}

  sisteransi@1.0.5:
    resolution: {integrity: sha512-bLGGlR1QxBcynn2d5YmDX4MGjlZvy2MRBDRNHLJ8VI6l6+9FUiyTFNJ0IveOSP0bcXgVDPRcfGqA0pjaqUpfVg==}

  sitemap@8.0.0:
    resolution: {integrity: sha512-+AbdxhM9kJsHtruUF39bwS/B0Fytw6Fr1o4ZAIAEqA6cke2xcoO2GleBw9Zw7nRzILVEgz7zBM5GiTJjie1G9A==}
    engines: {node: '>=14.0.0', npm: '>=6.0.0'}
    hasBin: true

  slice-ansi@5.0.0:
    resolution: {integrity: sha512-FC+lgizVPfie0kkhqUScwRu1O/lF6NOgJmlCgK+/LYxDCTk8sGelYaHDhFcDN+Sn3Cv+3VSa4Byeo+IMCzpMgQ==}
    engines: {node: '>=12'}

  slice-ansi@7.1.0:
    resolution: {integrity: sha512-bSiSngZ/jWeX93BqeIAbImyTbEihizcwNjFoRUIY/T1wWQsfsm2Vw1agPKylXvQTU7iASGdHhyqRlqQzfz+Htg==}
    engines: {node: '>=18'}

  smol-toml@1.3.4:
    resolution: {integrity: sha512-UOPtVuYkzYGee0Bd2Szz8d2G3RfMfJ2t3qVdZUAozZyAk+a0Sxa+QKix0YCwjL/A1RR0ar44nCxaoN9FxdJGwA==}
    engines: {node: '>= 18'}

  source-map-js@1.2.1:
    resolution: {integrity: sha512-UXWMKhLOwVKb728IUtQPXxfYU+usdybtUrK/8uGE8CQMvrhOpwvzDBwj0QhSL7MQc7vIsISBG8VQ8+IDQxpfQA==}
    engines: {node: '>=0.10.0'}

  source-map-support@0.5.21:
    resolution: {integrity: sha512-uBHU3L3czsIyYXKX88fdrGovxdSCoTGDRZ6SYXtSRxLZUzHg5P/66Ht6uoUlHu9EZod+inXhKo3qQgwXUT/y1w==}

  source-map@0.6.1:
    resolution: {integrity: sha512-UjgapumWlbMhkBgzT7Ykc5YXUT46F0iKu8SGXq0bcwP5dz/h0Plj6enJqjz1Zbq2l5WaqYnrVbwWOWMyF3F47g==}
    engines: {node: '>=0.10.0'}

  source-map@0.7.4:
    resolution: {integrity: sha512-l3BikUxvPOcn5E74dZiq5BGsTb5yEwhaTSzccU6t4sDOH8NWJCstKO5QT2CvtFoK6F0saL7p9xHAqHOlCPJygA==}
    engines: {node: '>= 8'}

  space-separated-tokens@2.0.2:
    resolution: {integrity: sha512-PEGlAwrG8yXGXRjW32fGbg66JAlOAwbObuqVoJpv/mRgoWDQfgH1wDPvtzWyUSNAXBGSk8h755YDbbcEy3SH2Q==}

  spdx-exceptions@2.5.0:
    resolution: {integrity: sha512-PiU42r+xO4UbUS1buo3LPJkjlO7430Xn5SVAhdpzzsPHsjbYVflnnFdATgabnLude+Cqu25p6N+g2lw/PFsa4w==}

  spdx-expression-parse@4.0.0:
    resolution: {integrity: sha512-Clya5JIij/7C6bRR22+tnGXbc4VKlibKSVj2iHvVeX5iMW7s1SIQlqu699JkODJJIhh/pUu8L0/VLh8xflD+LQ==}

  spdx-license-ids@3.0.21:
    resolution: {integrity: sha512-Bvg/8F5XephndSK3JffaRqdT+gyhfqIPwDHpX80tJrF8QQRYMo8sNMeaZ2Dp5+jhwKnUmIOyFFQfHRkjJm5nXg==}

  stable-hash@0.0.5:
    resolution: {integrity: sha512-+L3ccpzibovGXFK+Ap/f8LOS0ahMrHTf3xu7mMLSpEGU0EO9ucaysSylKo9eRDFNhWve/y275iPmIZ4z39a9iA==}

  stackback@0.0.2:
    resolution: {integrity: sha512-1XMJE5fQo1jGH6Y/7ebnwPOBEkIEnT4QF32d5R1+VXdXveM0IBMJt8zfaxX1P3QhVwrYe+576+jkANtSS2mBbw==}

  std-env@3.9.0:
    resolution: {integrity: sha512-UGvjygr6F6tpH7o2qyqR6QYpwraIjKSdtzyBdyytFOHmPZY917kwdwLG0RbOjWOnKmnm3PeHjaoLLMie7kPLQw==}

  stream-replace-string@2.0.0:
    resolution: {integrity: sha512-TlnjJ1C0QrmxRNrON00JvaFFlNh5TTG00APw23j74ET7gkQpTASi6/L2fuiav8pzK715HXtUeClpBTw2NPSn6w==}

  string-argv@0.3.2:
    resolution: {integrity: sha512-aqD2Q0144Z+/RqG52NeHEkZauTAUWJO8c6yTftGJKO3Tja5tUgIfmIl6kExvhtxSDP7fXB6DvzkfMpCd/F3G+Q==}
    engines: {node: '>=0.6.19'}

  string-width@4.2.3:
    resolution: {integrity: sha512-wKyQRQpjJ0sIp62ErSZdGsjMJWsap5oRNihHhu6G7JVO/9jIB6UyevL+tXuOqrng8j/cxKTWyWUwvSTriiZz/g==}
    engines: {node: '>=8'}

  string-width@7.2.0:
    resolution: {integrity: sha512-tsaTIkKW9b4N+AEj+SVA+WhJzV7/zMhcSu78mLKWSk7cXMOSHsBKFWUs0fWwq8QyK3MgJBQRX6Gbi4kYbdvGkQ==}
    engines: {node: '>=18'}

  stringify-entities@4.0.4:
    resolution: {integrity: sha512-IwfBptatlO+QCJUo19AqvrPNqlVMpW9YEL2LIVY+Rpv2qsjCGxaDLNRgeGsQWJhfItebuJhsGSLjaBbNSQ+ieg==}

  strip-ansi@6.0.1:
    resolution: {integrity: sha512-Y38VPSHcqkFrCpFnQ9vuSXmquuv5oXOKpGeT6aGrr3o3Gc9AlVa6JBfUSOCnbxGGZF+/0ooI7KrPuUSztUdU5A==}
    engines: {node: '>=8'}

  strip-ansi@7.1.0:
    resolution: {integrity: sha512-iq6eVVI64nQQTRYq2KtEg2d2uU7LElhTJwsH4YzIHZshxlgZms/wIc4VoDQTlG/IvVIrBKG06CrZnp0qv7hkcQ==}
    engines: {node: '>=12'}

  strip-indent@4.0.0:
    resolution: {integrity: sha512-mnVSV2l+Zv6BLpSD/8V87CW/y9EmmbYzGCIavsnsI6/nwn26DwffM/yztm30Z/I2DY9wdS3vXVCMnHDgZaVNoA==}
    engines: {node: '>=12'}

  strip-json-comments@3.1.1:
    resolution: {integrity: sha512-6fPc+R4ihwqP6N/aIv2f1gMH8lOVtWQHoqC4yK6oSDVVocumAsfCqjkXnqiYMhmMwS/mEHLp7Vehlt3ql6lEig==}
    engines: {node: '>=8'}

  style-to-js@1.1.16:
    resolution: {integrity: sha512-/Q6ld50hKYPH3d/r6nr117TZkHR0w0kGGIVfpG9N6D8NymRPM9RqCUv4pRpJ62E5DqOYx2AFpbZMyCPnjQCnOw==}

  style-to-object@1.0.8:
    resolution: {integrity: sha512-xT47I/Eo0rwJmaXC4oilDGDWLohVhR6o/xAQcPQN8q6QBuZVL8qMYL85kLmST5cPjAorwvqIA4qXTRQoYHaL6g==}

  supports-color@7.2.0:
    resolution: {integrity: sha512-qpCAvRl9stuOHveKsn7HncJRvv501qIacKzQlO/+Lwxc9+0q2wLyv4Dfvt80/DPn2pqOBsJdDiogXGR9+OvwRw==}
    engines: {node: '>=8'}

  supports-preserve-symlinks-flag@1.0.0:
    resolution: {integrity: sha512-ot0WnXS9fgdkgIcePe6RHNk1WA8+muPa6cSjeR3V8K27q9BB1rTE3R1p7Hv0z1ZyAc8s6Vvv8DIyWf681MAt0w==}
    engines: {node: '>= 0.4'}

  svgo@3.3.2:
    resolution: {integrity: sha512-OoohrmuUlBs8B8o6MB2Aevn+pRIH9zDALSR+6hhqVfa6fRwG/Qw9VUMSMW9VNg2CFc/MTIfabtdOVl9ODIJjpw==}
    engines: {node: '>=14.0.0'}
    hasBin: true

  synckit@0.11.6:
    resolution: {integrity: sha512-2pR2ubZSV64f/vqm9eLPz/KOvR9Dm+Co/5ChLgeHl0yEDRc6h5hXHoxEQH8Y5Ljycozd3p1k5TTSVdzYGkPvLw==}
    engines: {node: ^14.18.0 || >=16.0.0}

  synckit@0.9.2:
    resolution: {integrity: sha512-vrozgXDQwYO72vHjUb/HnFbQx1exDjoKzqx23aXEg2a9VIg2TSFZ8FmeZpTjUCFMYw7mpX4BE2SFu8wI7asYsw==}
    engines: {node: ^14.18.0 || >=16.0.0}

  tapable@2.2.2:
    resolution: {integrity: sha512-Re10+NauLTMCudc7T5WLFLAwDhQ0JWdrMK+9B2M8zR5hRExKmsRDCBA7/aV/pNJFltmBFO5BAMlQFi/vq3nKOg==}
    engines: {node: '>=6'}

  terser@5.39.0:
    resolution: {integrity: sha512-LBAhFyLho16harJoWMg/nZsQYgTrg5jXOn2nCYjRUcZZEdE3qa2zb8QEDRUGVZBW4rlazf2fxkg8tztybTaqWw==}
    engines: {node: '>=10'}
    hasBin: true

  tiny-inflate@1.0.3:
    resolution: {integrity: sha512-pkY1fj1cKHb2seWDy0B16HeWyczlJA9/WW3u3c4z/NiWDsO3DOU5D7nhTLE9CF0yXv/QZFY7sEJmj24dK+Rrqw==}

  tinybench@2.9.0:
    resolution: {integrity: sha512-0+DUvqWMValLmha6lr4kD8iAMK1HzV0/aKnCtWb9v9641TnP/MFb7Pc2bxoxQjTXAErryXVgUOfv2YqNllqGeg==}

  tinyexec@0.3.2:
    resolution: {integrity: sha512-KQQR9yN7R5+OSwaK0XQoj22pwHoTlgYqmUscPYoknOoWCWfj/5/ABTMRi69FrKU5ffPVh5QcFikpWJI/P1ocHA==}

  tinyexec@1.0.1:
    resolution: {integrity: sha512-5uC6DDlmeqiOwCPmK9jMSdOuZTh8bU39Ys6yidB+UTt5hfZUPGAypSgFRiEp+jbi9qH40BLDvy85jIU88wKSqw==}

  tinyglobby@0.2.14:
    resolution: {integrity: sha512-tX5e7OM1HnYr2+a2C/4V0htOcSQcoSTH9KgJnVvNm5zm/cyEWKJ7j7YutsH9CxMdtOkkLFy2AHrMci9IM8IPZQ==}
    engines: {node: '>=12.0.0'}

  tinypool@1.0.2:
    resolution: {integrity: sha512-al6n+QEANGFOMf/dmUMsuS5/r9B06uwlyNjZZql/zv8J7ybHCgoihBNORZCY2mzUuAnomQa2JdhyHKzZxPCrFA==}
    engines: {node: ^18.0.0 || >=20.0.0}

  tinyrainbow@2.0.0:
    resolution: {integrity: sha512-op4nsTR47R6p0vMUUoYl/a+ljLFVtlfaXkLQmqfLR1qHma1h/ysYk4hEXZ880bf2CYgTskvTa/e196Vd5dDQXw==}
    engines: {node: '>=14.0.0'}

  tinyspy@3.0.2:
    resolution: {integrity: sha512-n1cw8k1k0x4pgA2+9XrOkFydTerNcJ1zWCO5Nn9scWHTD+5tp8dghT2x1uduQePZTZgd3Tupf+x9BxJjeJi77Q==}
    engines: {node: '>=14.0.0'}

  to-regex-range@5.0.1:
    resolution: {integrity: sha512-65P7iz6X5yEr1cwcgvQxbbIw7Uk3gOy5dIdtZ4rDveLqhrdJP+Li/Hx6tyK0NEb+2GCyneCMJiGqrADCSNk8sQ==}
    engines: {node: '>=8.0'}

  toml-eslint-parser@0.10.0:
    resolution: {integrity: sha512-khrZo4buq4qVmsGzS5yQjKe/WsFvV8fGfOjDQN0q4iy9FjRfPWRgTFrU8u1R2iu/SfWLhY9WnCi4Jhdrcbtg+g==}
    engines: {node: ^12.22.0 || ^14.17.0 || >=16.0.0}

  totalist@3.0.1:
    resolution: {integrity: sha512-sf4i37nQ2LBx4m3wB74y+ubopq6W/dIzXg0FDGjsYnZHVa1Da8FH853wlL2gtUhg+xJXjfk3kUZS3BRoQeoQBQ==}
    engines: {node: '>=6'}

  tr46@0.0.3:
    resolution: {integrity: sha512-N3WMsuqV66lT30CrXNbEjx4GEwlow3v6rr4mCcv6prnfwhS01rkgyFdjPNBYd9br7LpXV1+Emh01fHnq2Gdgrw==}

  trim-lines@3.0.1:
    resolution: {integrity: sha512-kRj8B+YHZCc9kQYdWfJB2/oUl9rA99qbowYYBtr4ui4mZyAQ2JpvVBd/6U2YloATfqBhBTSMhTpgBHtU0Mf3Rg==}

  trough@2.2.0:
    resolution: {integrity: sha512-tmMpK00BjZiUyVyvrBK7knerNgmgvcV/KLVyuma/SC+TQN167GrMRciANTz09+k3zW8L8t60jWO1GpfkZdjTaw==}

  ts-api-utils@2.1.0:
    resolution: {integrity: sha512-CUgTZL1irw8u29bzrOD/nH85jqyc74D6SshFgujOIA7osm2Rz7dYH77agkx7H4FBNxDq7Cjf+IjaX/8zwFW+ZQ==}
    engines: {node: '>=18.12'}
    peerDependencies:
      typescript: '>=4.8.4'

  tsconfck@3.1.6:
    resolution: {integrity: sha512-ks6Vjr/jEw0P1gmOVwutM3B7fWxoWBL2KRDb1JfqGVawBmO5UsvmWOQFGHBPl5yxYz4eERr19E6L7NMv+Fej4w==}
    engines: {node: ^18 || >=20}
    hasBin: true
    peerDependencies:
      typescript: ^5.0.0
    peerDependenciesMeta:
      typescript:
        optional: true

  tslib@2.8.1:
    resolution: {integrity: sha512-oJFu94HQb+KVduSUQL7wnpmqnfmLsOA/nAh6b6EH0wCEoK0/mPeXU6c3wKDV83MkOuHPRHtSXKKU99IBazS/2w==}

  tsx@4.19.4:
    resolution: {integrity: sha512-gK5GVzDkJK1SI1zwHf32Mqxf2tSJkNx+eYcNly5+nHvWqXUJYUkWBQtKauoESz3ymezAI++ZwT855x5p5eop+Q==}
    engines: {node: '>=18.0.0'}
    hasBin: true

  type-check@0.4.0:
    resolution: {integrity: sha512-XleUoc9uwGXqjWwXaUTZAmzMcFZ5858QA2vvx1Ur5xIcixXIP+8LnFDgRplU30us6teqdlskFfu+ae4K79Ooew==}
    engines: {node: '>= 0.8.0'}

  type-fest@4.41.0:
    resolution: {integrity: sha512-TeTSQ6H5YHvpqVwBRcnLDCBnDOHWYu7IvGbHT6N8AOymcr9PJGjc1GTtiWZTYg0NCgYwvnYWEkVChQAr9bjfwA==}
    engines: {node: '>=16'}

  typesafe-path@0.2.2:
    resolution: {integrity: sha512-OJabfkAg1WLZSqJAJ0Z6Sdt3utnbzr/jh+NAHoyWHJe8CMSy79Gm085094M9nvTPy22KzTVn5Zq5mbapCI/hPA==}

  typescript-auto-import-cache@0.3.6:
    resolution: {integrity: sha512-RpuHXrknHdVdK7wv/8ug3Fr0WNsNi5l5aB8MYYuXhq2UH5lnEB1htJ1smhtD5VeCsGr2p8mUDtd83LCQDFVgjQ==}

  typescript@5.8.3:
    resolution: {integrity: sha512-p1diW6TqL9L07nNxvRMM7hMMw4c5XOo/1ibL4aAIGmSAt9slTE1Xgw5KWuof2uTOvCg9BY7ZRi+GaF+7sfgPeQ==}
    engines: {node: '>=14.17'}
    hasBin: true

  uc.micro@2.1.0:
    resolution: {integrity: sha512-ARDJmphmdvUk6Glw7y9DQ2bFkKBHwQHLi2lsaH6PPmz/Ka9sFOBsBluozhDltWmnv9u/cF6Rt87znRTPV+yp/A==}

  ufo@1.6.1:
    resolution: {integrity: sha512-9a4/uxlTWJ4+a5i0ooc1rU7C7YOw3wT+UGqdeNNHWnOF9qcMBgLRS+4IYUqbczewFx4mLEig6gawh7X6mFlEkA==}

  ultrahtml@1.6.0:
    resolution: {integrity: sha512-R9fBn90VTJrqqLDwyMph+HGne8eqY1iPfYhPzZrvKpIfwkWZbcYlfpsb8B9dTvBfpy1/hqAD7Wi8EKfP9e8zdw==}

  unconfig@7.3.2:
    resolution: {integrity: sha512-nqG5NNL2wFVGZ0NA/aCFw0oJ2pxSf1lwg4Z5ill8wd7K4KX/rQbHlwbh+bjctXL5Ly1xtzHenHGOK0b+lG6JVg==}

  uncrypto@0.1.3:
    resolution: {integrity: sha512-Ql87qFHB3s/De2ClA9e0gsnS6zXG27SkTiSJwjCc9MebbfapQfuPzumMIUMi38ezPZVNFcHI9sUIepeQfw8J8Q==}

  undici-types@6.20.0:
    resolution: {integrity: sha512-Ny6QZ2Nju20vw1SRHe3d9jVu6gJ+4e3+MMpqu7pqE5HT6WsTSlce++GQmK5UXS8mzV8DSYHrQH+Xrf2jVcuKNg==}

  undici-types@6.21.0:
    resolution: {integrity: sha512-iwDZqg0QAGrg9Rav5H4n0M64c3mkR59cJ6wQp+7C4nI0gsmExaedaYLNO44eT4AtBBwjbTiGPMlt2Md0T9H9JQ==}

  unicode-properties@1.4.1:
    resolution: {integrity: sha512-CLjCCLQ6UuMxWnbIylkisbRj31qxHPAurvena/0iwSVbQ2G1VY5/HjV0IRabOEbDHlzZlRdCrD4NhB0JtU40Pg==}

  unicode-trie@2.0.0:
    resolution: {integrity: sha512-x7bc76x0bm4prf1VLg79uhAzKw8DVboClSN5VxJuQ+LKDOVEW9CdH+VY7SP+vX7xCYQqzzgQpFqz15zeLvAtZQ==}

  unified@11.0.5:
    resolution: {integrity: sha512-xKvGhPWw3k84Qjh8bI3ZeJjqnyadK+GEFtazSfZv/rKeTkTjOJho6mFqh2SM96iIcZokxiOpg78GazTSg8+KHA==}

  unifont@0.5.0:
    resolution: {integrity: sha512-4DueXMP5Hy4n607sh+vJ+rajoLu778aU3GzqeTCqsD/EaUcvqZT9wPC8kgK6Vjh22ZskrxyRCR71FwNOaYn6jA==}

  unist-util-find-after@5.0.0:
    resolution: {integrity: sha512-amQa0Ep2m6hE2g72AugUItjbuM8X8cGQnFoHk0pGfrFeT9GZhzN5SW8nRsiGKK7Aif4CrACPENkA6P/Lw6fHGQ==}

  unist-util-is@6.0.0:
    resolution: {integrity: sha512-2qCTHimwdxLfz+YzdGfkqNlH0tLi9xjTnHddPmJwtIG9MGsdbutfTc4P+haPD7l7Cjxf/WZj+we5qfVPvvxfYw==}

  unist-util-modify-children@4.0.0:
    resolution: {integrity: sha512-+tdN5fGNddvsQdIzUF3Xx82CU9sMM+fA0dLgR9vOmT0oPT2jH+P1nd5lSqfCfXAw+93NhcXNY2qqvTUtE4cQkw==}

  unist-util-position-from-estree@2.0.0:
    resolution: {integrity: sha512-KaFVRjoqLyF6YXCbVLNad/eS4+OfPQQn2yOd7zF/h5T/CSL2v8NpN6a5TPvtbXthAGw5nG+PuTtq+DdIZr+cRQ==}

  unist-util-position@5.0.0:
    resolution: {integrity: sha512-fucsC7HjXvkB5R3kTCO7kUjRdrS0BJt3M/FPxmHMBOm8JQi2BsHAHFsy27E0EolP8rp0NzXsJ+jNPyDWvOJZPA==}

  unist-util-remove-position@5.0.0:
    resolution: {integrity: sha512-Hp5Kh3wLxv0PHj9m2yZhhLt58KzPtEYKQQ4yxfYFEO7EvHwzyDYnduhHnY1mDxoqr7VUwVuHXk9RXKIiYS1N8Q==}

  unist-util-stringify-position@4.0.0:
    resolution: {integrity: sha512-0ASV06AAoKCDkS2+xw5RXJywruurpbC4JZSm7nr7MOt1ojAzvyyaO+UxZf18j8FCF6kmzCZKcAgN/yu2gm2XgQ==}

  unist-util-visit-children@3.0.0:
    resolution: {integrity: sha512-RgmdTfSBOg04sdPcpTSD1jzoNBjt9a80/ZCzp5cI9n1qPzLZWF9YdvWGN2zmTumP1HWhXKdUWexjy/Wy/lJ7tA==}

  unist-util-visit-parents@6.0.1:
    resolution: {integrity: sha512-L/PqWzfTP9lzzEa6CKs0k2nARxTdZduw3zyh8d2NVBnsyvHjSX4TWse388YrrQKbvI8w20fGjGlhgT96WwKykw==}

  unist-util-visit@5.0.0:
    resolution: {integrity: sha512-MR04uvD+07cwl/yhVuVWAtw+3GOR/knlL55Nd/wAdblk27GCVt3lqpTivy/tkJcZoNPzTwS1Y+KMojlLDhoTzg==}

  unocss-preset-theme@0.14.1:
    resolution: {integrity: sha512-j2sFIUeKy0FC3DejIZ/+tyiKEszoMiAAsuOyZBubw7XErHL5ZvpwBmLM5Qj/czbfKbv1TdeJW5RO4PRKACiRGw==}
    peerDependencies:
      '@unocss/core': '>= 0.52.0'

  unocss@66.1.2:
    resolution: {integrity: sha512-mVwuXzIZ5Ex83F4w3XVJyp9DSbh5KhDzglyvMLktX8oU0QxQtaSpa5lE1twl3wgM0pVL9gmzD4a0FoYWZuJIDg==}
    engines: {node: '>=14'}
    peerDependencies:
      '@unocss/webpack': 66.1.2
      vite: ^2.9.0 || ^3.0.0-0 || ^4.0.0 || ^5.0.0-0 || ^6.0.0-0
    peerDependenciesMeta:
      '@unocss/webpack':
        optional: true
      vite:
        optional: true

  unplugin-utils@0.2.4:
    resolution: {integrity: sha512-8U/MtpkPkkk3Atewj1+RcKIjb5WBimZ/WSLhhR3w6SsIj8XJuKTacSP8g+2JhfSGw0Cb125Y+2zA/IzJZDVbhA==}
    engines: {node: '>=18.12.0'}

<<<<<<< HEAD
  unrs-resolver@1.7.6:
    resolution: {integrity: sha512-72mW/4N9ajUM3Pnw2CLFcsollrsfUuPl+/OW+AJsgmp5rnw7KuCre6I4EtoVBYrOy3DbVXnR33bL+Pfbdbek2Q==}
=======
  unrs-resolver@1.7.4:
    resolution: {integrity: sha512-rpd1iZ7usb6pa41f9OnPpGxb6CasomiVg4XCXV6QS8s66jnvDJnUNG27h+siYeHFt7Gu/DKO225w2RC2/7Edkw==}
>>>>>>> 544c8a3a

  unstorage@1.16.0:
    resolution: {integrity: sha512-WQ37/H5A7LcRPWfYOrDa1Ys02xAbpPJq6q5GkO88FBXVSQzHd7+BjEwfRqyaSWCv9MbsJy058GWjjPjcJ16GGA==}
    peerDependencies:
      '@azure/app-configuration': ^1.8.0
      '@azure/cosmos': ^4.2.0
      '@azure/data-tables': ^13.3.0
      '@azure/identity': ^4.6.0
      '@azure/keyvault-secrets': ^4.9.0
      '@azure/storage-blob': ^12.26.0
      '@capacitor/preferences': ^6.0.3 || ^7.0.0
      '@deno/kv': '>=0.9.0'
      '@netlify/blobs': ^6.5.0 || ^7.0.0 || ^8.1.0
      '@planetscale/database': ^1.19.0
      '@upstash/redis': ^1.34.3
      '@vercel/blob': '>=0.27.1'
      '@vercel/kv': ^1.0.1
      aws4fetch: ^1.0.20
      db0: '>=0.2.1'
      idb-keyval: ^6.2.1
      ioredis: ^5.4.2
      uploadthing: ^7.4.4
    peerDependenciesMeta:
      '@azure/app-configuration':
        optional: true
      '@azure/cosmos':
        optional: true
      '@azure/data-tables':
        optional: true
      '@azure/identity':
        optional: true
      '@azure/keyvault-secrets':
        optional: true
      '@azure/storage-blob':
        optional: true
      '@capacitor/preferences':
        optional: true
      '@deno/kv':
        optional: true
      '@netlify/blobs':
        optional: true
      '@planetscale/database':
        optional: true
      '@upstash/redis':
        optional: true
      '@vercel/blob':
        optional: true
      '@vercel/kv':
        optional: true
      aws4fetch:
        optional: true
      db0:
        optional: true
      idb-keyval:
        optional: true
      ioredis:
        optional: true
      uploadthing:
        optional: true

  update-browserslist-db@1.1.3:
    resolution: {integrity: sha512-UxhIZQ+QInVdunkDAaiazvvT/+fXL5Osr0JZlJulepYu6Jd7qJtDZjlur0emRlT71EN3ScPoE7gvsuIKKNavKw==}
    hasBin: true
    peerDependencies:
      browserslist: '>= 4.21.0'

  uri-js@4.4.1:
    resolution: {integrity: sha512-7rKUyy33Q1yc98pQ1DAmLtwX109F7TIfWlW1Ydo8Wl1ii1SeHieeh0HHfPeL2fMXK6z0s8ecKs9frCuLJvndBg==}

  util-deprecate@1.0.2:
    resolution: {integrity: sha512-EPD5q1uXyFxJpCrLnCc1nHnq3gOa6DZBocAIiI2TaSCA7VCJ1UJDMagCzIkXNsUYfD1daK//LTEQ8xiIbrHtcw==}

  valid-filename@4.0.0:
    resolution: {integrity: sha512-VEYTpTVPMgO799f2wI7zWf0x2C54bPX6NAfbZ2Z8kZn76p+3rEYCTYVYzMUcVSMvakxMQTriBf24s3+WeXJtEg==}
    engines: {node: ^12.20.0 || ^14.13.1 || >=16.0.0}

  vfile-location@5.0.3:
    resolution: {integrity: sha512-5yXvWDEgqeiYiBe1lbxYF7UMAIm/IcopxMHrMQDq3nvKcjPKIhZklUKL+AE7J7uApI4kwe2snsK+eI6UTj9EHg==}

  vfile-message@4.0.2:
    resolution: {integrity: sha512-jRDZ1IMLttGj41KcZvlrYAaI3CfqpLpfpf+Mfig13viT6NKvRzWZ+lXz0Y5D60w6uJIBAOGq9mSHf0gktF0duw==}

  vfile@6.0.3:
    resolution: {integrity: sha512-KzIbH/9tXat2u30jf+smMwFCsno4wHVdNmzFyL+T/L3UGqqk6JKfVqOFOZEpZSHADH1k40ab6NUIXZq422ov3Q==}

  vite-node@3.1.1:
    resolution: {integrity: sha512-V+IxPAE2FvXpTCHXyNem0M+gWm6J7eRyWPR6vYoG/Gl+IscNOjXzztUhimQgTxaAoUoj40Qqimaa0NLIOOAH4w==}
    engines: {node: ^18.0.0 || ^20.0.0 || >=22.0.0}
    hasBin: true

  vite@6.3.5:
    resolution: {integrity: sha512-cZn6NDFE7wdTpINgs++ZJ4N49W2vRp8LCKrn3Ob1kYNtOo21vfDoaV5GzBfLU4MovSAB8uNRm4jgzVQZ+mBzPQ==}
    engines: {node: ^18.0.0 || ^20.0.0 || >=22.0.0}
    hasBin: true
    peerDependencies:
      '@types/node': ^18.0.0 || ^20.0.0 || >=22.0.0
      jiti: '>=1.21.0'
      less: '*'
      lightningcss: ^1.21.0
      sass: '*'
      sass-embedded: '*'
      stylus: '*'
      sugarss: '*'
      terser: ^5.16.0
      tsx: ^4.8.1
      yaml: ^2.4.2
    peerDependenciesMeta:
      '@types/node':
        optional: true
      jiti:
        optional: true
      less:
        optional: true
      lightningcss:
        optional: true
      sass:
        optional: true
      sass-embedded:
        optional: true
      stylus:
        optional: true
      sugarss:
        optional: true
      terser:
        optional: true
      tsx:
        optional: true
      yaml:
        optional: true

  vitefu@1.0.6:
    resolution: {integrity: sha512-+Rex1GlappUyNN6UfwbVZne/9cYC4+R2XDk9xkNXBKMw6HQagdX9PgZ8V2v1WUSK1wfBLp7qbI1+XSNIlB1xmA==}
    peerDependencies:
      vite: ^3.0.0 || ^4.0.0 || ^5.0.0 || ^6.0.0
    peerDependenciesMeta:
      vite:
        optional: true

  vitest@3.1.1:
    resolution: {integrity: sha512-kiZc/IYmKICeBAZr9DQ5rT7/6bD9G7uqQEki4fxazi1jdVl2mWGzedtBs5s6llz59yQhVb7FFY2MbHzHCnT79Q==}
    engines: {node: ^18.0.0 || ^20.0.0 || >=22.0.0}
    hasBin: true
    peerDependencies:
      '@edge-runtime/vm': '*'
      '@types/debug': ^4.1.12
      '@types/node': ^18.0.0 || ^20.0.0 || >=22.0.0
      '@vitest/browser': 3.1.1
      '@vitest/ui': 3.1.1
      happy-dom: '*'
      jsdom: '*'
    peerDependenciesMeta:
      '@edge-runtime/vm':
        optional: true
      '@types/debug':
        optional: true
      '@types/node':
        optional: true
      '@vitest/browser':
        optional: true
      '@vitest/ui':
        optional: true
      happy-dom:
        optional: true
      jsdom:
        optional: true

  volar-service-css@0.0.62:
    resolution: {integrity: sha512-JwNyKsH3F8PuzZYuqPf+2e+4CTU8YoyUHEHVnoXNlrLe7wy9U3biomZ56llN69Ris7TTy/+DEX41yVxQpM4qvg==}
    peerDependencies:
      '@volar/language-service': ~2.4.0
    peerDependenciesMeta:
      '@volar/language-service':
        optional: true

  volar-service-emmet@0.0.62:
    resolution: {integrity: sha512-U4dxWDBWz7Pi4plpbXf4J4Z/ss6kBO3TYrACxWNsE29abu75QzVS0paxDDhI6bhqpbDFXlpsDhZ9aXVFpnfGRQ==}
    peerDependencies:
      '@volar/language-service': ~2.4.0
    peerDependenciesMeta:
      '@volar/language-service':
        optional: true

  volar-service-html@0.0.62:
    resolution: {integrity: sha512-Zw01aJsZRh4GTGUjveyfEzEqpULQUdQH79KNEiKVYHZyuGtdBRYCHlrus1sueSNMxwwkuF5WnOHfvBzafs8yyQ==}
    peerDependencies:
      '@volar/language-service': ~2.4.0
    peerDependenciesMeta:
      '@volar/language-service':
        optional: true

  volar-service-prettier@0.0.62:
    resolution: {integrity: sha512-h2yk1RqRTE+vkYZaI9KYuwpDfOQRrTEMvoHol0yW4GFKc75wWQRrb5n/5abDrzMPrkQbSip8JH2AXbvrRtYh4w==}
    peerDependencies:
      '@volar/language-service': ~2.4.0
      prettier: ^2.2 || ^3.0
    peerDependenciesMeta:
      '@volar/language-service':
        optional: true
      prettier:
        optional: true

  volar-service-typescript-twoslash-queries@0.0.62:
    resolution: {integrity: sha512-KxFt4zydyJYYI0kFAcWPTh4u0Ha36TASPZkAnNY784GtgajerUqM80nX/W1d0wVhmcOFfAxkVsf/Ed+tiYU7ng==}
    peerDependencies:
      '@volar/language-service': ~2.4.0
    peerDependenciesMeta:
      '@volar/language-service':
        optional: true

  volar-service-typescript@0.0.62:
    resolution: {integrity: sha512-p7MPi71q7KOsH0eAbZwPBiKPp9B2+qrdHAd6VY5oTo9BUXatsOAdakTm9Yf0DUj6uWBAaOT01BSeVOPwucMV1g==}
    peerDependencies:
      '@volar/language-service': ~2.4.0
    peerDependenciesMeta:
      '@volar/language-service':
        optional: true

  volar-service-yaml@0.0.62:
    resolution: {integrity: sha512-k7gvv7sk3wa+nGll3MaSKyjwQsJjIGCHFjVkl3wjaSP2nouKyn9aokGmqjrl39mi88Oy49giog2GkZH526wjig==}
    peerDependencies:
      '@volar/language-service': ~2.4.0
    peerDependenciesMeta:
      '@volar/language-service':
        optional: true

  vscode-css-languageservice@6.3.5:
    resolution: {integrity: sha512-ehEIMXYPYEz/5Svi2raL9OKLpBt5dSAdoCFoLpo0TVFKrVpDemyuQwS3c3D552z/qQCg3pMp8oOLMObY6M3ajQ==}

  vscode-html-languageservice@5.4.0:
    resolution: {integrity: sha512-9/cbc90BSYCghmHI7/VbWettHZdC7WYpz2g5gBK6UDUI1MkZbM773Q12uAYJx9jzAiNHPpyo6KzcwmcnugncAQ==}

  vscode-json-languageservice@4.1.8:
    resolution: {integrity: sha512-0vSpg6Xd9hfV+eZAaYN63xVVMOTmJ4GgHxXnkLCh+9RsQBkWKIghzLhW2B9ebfG+LQQg8uLtsQ2aUKjTgE+QOg==}
    engines: {npm: '>=7.0.0'}

  vscode-jsonrpc@6.0.0:
    resolution: {integrity: sha512-wnJA4BnEjOSyFMvjZdpiOwhSq9uDoK8e/kpRJDTaMYzwlkrhG1fwDIZI94CLsLzlCK5cIbMMtFlJlfR57Lavmg==}
    engines: {node: '>=8.0.0 || >=10.0.0'}

  vscode-jsonrpc@8.2.0:
    resolution: {integrity: sha512-C+r0eKJUIfiDIfwJhria30+TYWPtuHJXHtI7J0YlOmKAo7ogxP20T0zxB7HZQIFhIyvoBPwWskjxrvAtfjyZfA==}
    engines: {node: '>=14.0.0'}

  vscode-languageserver-protocol@3.16.0:
    resolution: {integrity: sha512-sdeUoAawceQdgIfTI+sdcwkiK2KU+2cbEYA0agzM2uqaUy2UpnnGHtWTHVEtS0ES4zHU0eMFRGN+oQgDxlD66A==}

  vscode-languageserver-protocol@3.17.5:
    resolution: {integrity: sha512-mb1bvRJN8SVznADSGWM9u/b07H7Ecg0I3OgXDuLdn307rl/J3A9YD6/eYOssqhecL27hK1IPZAsaqh00i/Jljg==}

  vscode-languageserver-textdocument@1.0.12:
    resolution: {integrity: sha512-cxWNPesCnQCcMPeenjKKsOCKQZ/L6Tv19DTRIGuLWe32lyzWhihGVJ/rcckZXJxfdKCFvRLS3fpBIsV/ZGX4zA==}

  vscode-languageserver-types@3.16.0:
    resolution: {integrity: sha512-k8luDIWJWyenLc5ToFQQMaSrqCHiLwyKPHKPQZ5zz21vM+vIVUSvsRpcbiECH4WR88K2XZqc4ScRcZ7nk/jbeA==}

  vscode-languageserver-types@3.17.5:
    resolution: {integrity: sha512-Ld1VelNuX9pdF39h2Hgaeb5hEZM2Z3jUrrMgWQAu82jMtZp7p3vJT3BzToKtZI7NgQssZje5o0zryOrhQvzQAg==}

  vscode-languageserver@7.0.0:
    resolution: {integrity: sha512-60HTx5ID+fLRcgdHfmz0LDZAXYEV68fzwG0JWwEPBode9NuMYTIxuYXPg4ngO8i8+Ou0lM7y6GzaYWbiDL0drw==}
    hasBin: true

  vscode-languageserver@9.0.1:
    resolution: {integrity: sha512-woByF3PDpkHFUreUa7Hos7+pUWdeWMXRd26+ZX2A8cFx6v/JPTtd4/uN0/jB6XQHYaOlHbio03NTHCqrgG5n7g==}
    hasBin: true

  vscode-nls@5.2.0:
    resolution: {integrity: sha512-RAaHx7B14ZU04EU31pT+rKz2/zSl7xMsfIZuo8pd+KZO6PXtQmpevpq3vxvWNcrGbdmhM/rr5Uw5Mz+NBfhVng==}

  vscode-uri@3.1.0:
    resolution: {integrity: sha512-/BpdSx+yCQGnCvecbyXdxHDkuk55/G3xwnC0GqY4gmQ3j+A+g8kzzgB4Nk/SINjqn6+waqw3EgbVF2QKExkRxQ==}

  vue-eslint-parser@10.1.3:
    resolution: {integrity: sha512-dbCBnd2e02dYWsXoqX5yKUZlOt+ExIpq7hmHKPb5ZqKcjf++Eo0hMseFTZMLKThrUk61m+Uv6A2YSBve6ZvuDQ==}
    engines: {node: ^18.18.0 || ^20.9.0 || >=21.1.0}
    peerDependencies:
      eslint: ^8.57.0 || ^9.0.0

  vue-flow-layout@0.1.1:
    resolution: {integrity: sha512-JdgRRUVrN0Y2GosA0M68DEbKlXMqJ7FQgsK8CjQD2vxvNSqAU6PZEpi4cfcTVtfM2GVOMjHo7GKKLbXxOBqDqA==}
    peerDependencies:
      vue: ^3.4.37

  vue@3.5.14:
    resolution: {integrity: sha512-LbOm50/vZFG6Mhy6KscQYXZMQ0LMCC/y40HDJPPvGFQ+i/lUH+PJHR6C3assgOQiXdl6tAfsXHbXYVBZZu65ew==}
    peerDependencies:
      typescript: '*'
    peerDependenciesMeta:
      typescript:
        optional: true

  web-namespaces@2.0.1:
    resolution: {integrity: sha512-bKr1DkiNa2krS7qxNtdrtHAmzuYGFQLiQ13TsorsdT6ULTkPLKuu5+GsFpDlg6JFjUTwX2DyhMPG2be8uPrqsQ==}

  webidl-conversions@3.0.1:
    resolution: {integrity: sha512-2JAn3z8AR6rjK8Sm8orRC0h/bcl/DqL7tRPdGZ4I1CjdF+EaMLmYxBHyXuKL849eucPFhvBoxMsflfOb8kxaeQ==}

  whatwg-url@5.0.0:
    resolution: {integrity: sha512-saE57nupxk6v3HY35+jzBwYa0rKSy0XR8JSxZPwgLr7ys0IBzhGviA1/TUGJLmSVqs8pb9AnvICXEuOHLprYTw==}

  which-pm-runs@1.1.0:
    resolution: {integrity: sha512-n1brCuqClxfFfq/Rb0ICg9giSZqCS+pLtccdag6C2HyufBrh3fBOiy9nb6ggRMvWOVH5GrdJskj5iGTZNxd7SA==}
    engines: {node: '>=4'}

  which@2.0.2:
    resolution: {integrity: sha512-BLI3Tl1TW3Pvl70l3yq3Y64i+awpwXqsGBYWkkqMtnbXgrMD+yj7rhW0kuEDxzJaYXGjEW5ogapKNMEKNMjibA==}
    engines: {node: '>= 8'}
    hasBin: true

  why-is-node-running@2.3.0:
    resolution: {integrity: sha512-hUrmaWBdVDcxvYqnyh09zunKzROWjbZTiNy8dBEjkS7ehEDQibXJ7XvlmtbwuTclUiIyN+CyXQD4Vmko8fNm8w==}
    engines: {node: '>=8'}
    hasBin: true

  widest-line@5.0.0:
    resolution: {integrity: sha512-c9bZp7b5YtRj2wOe6dlj32MK+Bx/M/d+9VB2SHM1OtsUHR0aV0tdP6DWh/iMt0kWi1t5g1Iudu6hQRNd1A4PVA==}
    engines: {node: '>=18'}

  word-wrap@1.2.5:
    resolution: {integrity: sha512-BN22B5eaMMI9UMtjrGd5g5eCYPpCPDUy0FJXbYsaT5zYxjFOckS53SQDE3pWkVoWpHXVb3BrYcEN4Twa55B5cA==}
    engines: {node: '>=0.10.0'}

  wrap-ansi@7.0.0:
    resolution: {integrity: sha512-YVGIj2kamLSTxw6NsZjoBxfSwsn0ycdesmc4p+Q21c5zPuZ1pl+NfxVdxPtdHvmNVOQ6XSYG4AUtyt/Fi7D16Q==}
    engines: {node: '>=10'}

  wrap-ansi@9.0.0:
    resolution: {integrity: sha512-G8ura3S+3Z2G+mkgNRq8dqaFZAuxfsxpBB8OCTGRTCtp+l/v9nbFNmCUP1BZMts3G1142MsZfn6eeUKrr4PD1Q==}
    engines: {node: '>=18'}

  xml-js@1.6.11:
    resolution: {integrity: sha512-7rVi2KMfwfWFl+GpPg6m80IVMWXLRjO+PxTq7V2CDhoGak0wzYzFgUY2m4XJ47OGdXd8eLE8EmwfAmdjw7lC1g==}
    hasBin: true

  xml-name-validator@4.0.0:
    resolution: {integrity: sha512-ICP2e+jsHvAj2E2lIHxa5tjXRlKDJo4IdvPvCXbXQGdzSfmSpNVyIKMvoZHjDY9DP0zV17iI85o90vRFXNccRw==}
    engines: {node: '>=12'}

  xxhash-wasm@1.1.0:
    resolution: {integrity: sha512-147y/6YNh+tlp6nd/2pWq38i9h6mz/EuQ6njIrmW8D1BS5nCqs0P6DG+m6zTGnNz5I+uhZ0SHxBs9BsPrwcKDA==}

  y18n@5.0.8:
    resolution: {integrity: sha512-0pfFzegeDWJHJIAmTLRP2DwHjdF5s7jo9tuztdQxAhINCdvS+3nGINqPd00AphqJR/0LhANUS6/+7SCb98YOfA==}
    engines: {node: '>=10'}

  yaml-eslint-parser@1.3.0:
    resolution: {integrity: sha512-E/+VitOorXSLiAqtTd7Yqax0/pAS3xaYMP+AUUJGOK1OZG3rhcj9fcJOM5HJ2VrP1FrStVCWr1muTfQCdj4tAA==}
    engines: {node: ^14.17.0 || >=16.0.0}

  yaml-language-server@1.15.0:
    resolution: {integrity: sha512-N47AqBDCMQmh6mBLmI6oqxryHRzi33aPFPsJhYy3VTUGCdLHYjGh4FZzpUjRlphaADBBkDmnkM/++KNIOHi5Rw==}
    hasBin: true

  yaml@2.2.2:
    resolution: {integrity: sha512-CBKFWExMn46Foo4cldiChEzn7S7SRV+wqiluAb6xmueD/fGyRHIhX8m14vVGgeFWjN540nKCNVj6P21eQjgTuA==}
    engines: {node: '>= 14'}

  yaml@2.8.0:
    resolution: {integrity: sha512-4lLa/EcQCB0cJkyts+FpIRx5G/llPxfP6VQU5KByHEhLxY3IJCH0f0Hy1MHI8sClTvsIb8qwRJ6R/ZdlDJ/leQ==}
    engines: {node: '>= 14.6'}
    hasBin: true

  yargs-parser@21.1.1:
    resolution: {integrity: sha512-tVpsJW7DdjecAiFpbIB1e3qxIQsE6NoPc5/eTdrbbIC4h0LVsWhnoa3g+m2HclBIujHzsxZ4VJVA+GUuc2/LBw==}
    engines: {node: '>=12'}

  yargs@17.7.2:
    resolution: {integrity: sha512-7dSzzRQ++CKnNI/krKnYRV7JKKPUXMEh61soaHKg9mrWEhzFWhFnxPxGl+69cD1Ou63C13NUPCnmIcrvqCuM6w==}
    engines: {node: '>=12'}

  yocto-queue@0.1.0:
    resolution: {integrity: sha512-rVksvsnNCdJ/ohGc6xgPwyN8eheCxsiLM8mxuE/t/mOVqJewPuO1miLpTHQiRgTKCLexL4MeAFVagts7HmNZ2Q==}
    engines: {node: '>=10'}

  yocto-queue@1.2.1:
    resolution: {integrity: sha512-AyeEbWOu/TAXdxlV9wmGcR0+yh2j3vYPGOECcIj2S7MkrLyC7ne+oye2BKTItt0ii2PHk4cDy+95+LshzbXnGg==}
    engines: {node: '>=12.20'}

  yocto-spinner@0.2.3:
    resolution: {integrity: sha512-sqBChb33loEnkoXte1bLg45bEBsOP9N1kzQh5JZNKj/0rik4zAPTNSAVPj3uQAdc6slYJ0Ksc403G2XgxsJQFQ==}
    engines: {node: '>=18.19'}

  yoctocolors@2.1.1:
    resolution: {integrity: sha512-GQHQqAopRhwU8Kt1DDM8NjibDXHC8eoh1erhGAJPEyveY9qqVeXvVikNKrDz69sHowPMorbPUrH/mx8c50eiBQ==}
    engines: {node: '>=18'}

  zod-to-json-schema@3.24.5:
    resolution: {integrity: sha512-/AuWwMP+YqiPbsJx5D6TfgRTc4kTLjsh5SOcd4bLsfUg2RcEXrFMJl1DGgdHy2aCfsIA/cr/1JM0xcB2GZji8g==}
    peerDependencies:
      zod: ^3.24.1

  zod-to-ts@1.2.0:
    resolution: {integrity: sha512-x30XE43V+InwGpvTySRNz9kB7qFU8DlyEy7BsSTCHPH1R0QasMmHWZDCzYm6bVXtj/9NNJAZF3jW8rzFvH5OFA==}
    peerDependencies:
      typescript: ^4.9.4 || ^5.0.2
      zod: ^3

  zod@3.25.32:
    resolution: {integrity: sha512-OSm2xTIRfW8CV5/QKgngwmQW/8aPfGdaQFlrGoErlgg/Epm7cjb6K6VEyExfe65a3VybUOnu381edLb0dfJl0g==}

  zwitch@2.0.4:
    resolution: {integrity: sha512-bXE4cR/kVZhKZX/RjPEflHaKVhUVl85noU3v6b8apfQEc1x4A+zBxjZ4lN8LqGd6WZ3dl98pY4o717VFmoPp+A==}

snapshots:

  '@ampproject/remapping@2.3.0':
    dependencies:
      '@jridgewell/gen-mapping': 0.3.8
      '@jridgewell/trace-mapping': 0.3.25

<<<<<<< HEAD
  '@antfu/eslint-config@4.13.2(@unocss/eslint-plugin@66.1.2(eslint@9.27.0(jiti@2.4.2))(typescript@5.8.3))(@vue/compiler-sfc@3.5.14)(astro-eslint-parser@1.2.2)(eslint-plugin-astro@1.3.1(eslint@9.27.0(jiti@2.4.2)))(eslint@9.27.0(jiti@2.4.2))(typescript@5.8.3)(vitest@3.1.1(@types/debug@4.1.12)(@types/node@22.15.24)(jiti@2.4.2)(lightningcss@1.29.3)(terser@5.39.0)(tsx@4.19.4)(yaml@2.8.0))':
=======
  '@antfu/eslint-config@4.13.2(@unocss/eslint-plugin@66.1.2(eslint@9.27.0(jiti@2.4.2))(typescript@5.8.3))(@vue/compiler-sfc@3.5.14)(astro-eslint-parser@1.2.2)(eslint-plugin-astro@1.3.1(eslint@9.27.0(jiti@2.4.2)))(eslint@9.27.0(jiti@2.4.2))(typescript@5.8.3)(vitest@3.1.1(@types/debug@4.1.12)(@types/node@22.15.23)(jiti@2.4.2)(lightningcss@1.29.3)(terser@5.39.0)(yaml@2.8.0))':
>>>>>>> 544c8a3a
    dependencies:
      '@antfu/install-pkg': 1.1.0
      '@clack/prompts': 0.10.1
      '@eslint-community/eslint-plugin-eslint-comments': 4.5.0(eslint@9.27.0(jiti@2.4.2))
      '@eslint/markdown': 6.4.0
      '@stylistic/eslint-plugin': 4.4.0(eslint@9.27.0(jiti@2.4.2))(typescript@5.8.3)
      '@typescript-eslint/eslint-plugin': 8.33.0(@typescript-eslint/parser@8.33.0(eslint@9.27.0(jiti@2.4.2))(typescript@5.8.3))(eslint@9.27.0(jiti@2.4.2))(typescript@5.8.3)
      '@typescript-eslint/parser': 8.33.0(eslint@9.27.0(jiti@2.4.2))(typescript@5.8.3)
<<<<<<< HEAD
      '@vitest/eslint-plugin': 1.2.1(eslint@9.27.0(jiti@2.4.2))(typescript@5.8.3)(vitest@3.1.1(@types/debug@4.1.12)(@types/node@22.15.24)(jiti@2.4.2)(lightningcss@1.29.3)(terser@5.39.0)(tsx@4.19.4)(yaml@2.8.0))
      ansis: 4.1.0
=======
      '@vitest/eslint-plugin': 1.2.1(eslint@9.27.0(jiti@2.4.2))(typescript@5.8.3)(vitest@3.1.1(@types/debug@4.1.12)(@types/node@22.15.23)(jiti@2.4.2)(lightningcss@1.29.3)(terser@5.39.0)(yaml@2.8.0))
      ansis: 4.0.0
>>>>>>> 544c8a3a
      cac: 6.7.14
      eslint: 9.27.0(jiti@2.4.2)
      eslint-config-flat-gitignore: 2.1.0(eslint@9.27.0(jiti@2.4.2))
      eslint-flat-config-utils: 2.1.0
      eslint-merge-processors: 2.0.0(eslint@9.27.0(jiti@2.4.2))
      eslint-plugin-antfu: 3.1.1(eslint@9.27.0(jiti@2.4.2))
      eslint-plugin-command: 3.2.1(eslint@9.27.0(jiti@2.4.2))
      eslint-plugin-import-x: 4.13.3(eslint@9.27.0(jiti@2.4.2))(typescript@5.8.3)
      eslint-plugin-jsdoc: 50.6.17(eslint@9.27.0(jiti@2.4.2))
      eslint-plugin-jsonc: 2.20.1(eslint@9.27.0(jiti@2.4.2))
      eslint-plugin-n: 17.18.0(eslint@9.27.0(jiti@2.4.2))
      eslint-plugin-no-only-tests: 3.3.0
      eslint-plugin-perfectionist: 4.13.0(eslint@9.27.0(jiti@2.4.2))(typescript@5.8.3)
      eslint-plugin-pnpm: 0.3.1(eslint@9.27.0(jiti@2.4.2))
      eslint-plugin-regexp: 2.7.0(eslint@9.27.0(jiti@2.4.2))
      eslint-plugin-toml: 0.12.0(eslint@9.27.0(jiti@2.4.2))
      eslint-plugin-unicorn: 59.0.1(eslint@9.27.0(jiti@2.4.2))
      eslint-plugin-unused-imports: 4.1.4(@typescript-eslint/eslint-plugin@8.33.0(@typescript-eslint/parser@8.33.0(eslint@9.27.0(jiti@2.4.2))(typescript@5.8.3))(eslint@9.27.0(jiti@2.4.2))(typescript@5.8.3))(eslint@9.27.0(jiti@2.4.2))
      eslint-plugin-vue: 10.1.0(eslint@9.27.0(jiti@2.4.2))(vue-eslint-parser@10.1.3(eslint@9.27.0(jiti@2.4.2)))
      eslint-plugin-yml: 1.18.0(eslint@9.27.0(jiti@2.4.2))
      eslint-processor-vue-blocks: 2.0.0(@vue/compiler-sfc@3.5.14)(eslint@9.27.0(jiti@2.4.2))
      globals: 16.2.0
      jsonc-eslint-parser: 2.4.0
      local-pkg: 1.1.1
      parse-gitignore: 2.0.0
      toml-eslint-parser: 0.10.0
      vue-eslint-parser: 10.1.3(eslint@9.27.0(jiti@2.4.2))
      yaml-eslint-parser: 1.3.0
    optionalDependencies:
      '@unocss/eslint-plugin': 66.1.2(eslint@9.27.0(jiti@2.4.2))(typescript@5.8.3)
      astro-eslint-parser: 1.2.2
      eslint-plugin-astro: 1.3.1(eslint@9.27.0(jiti@2.4.2))
    transitivePeerDependencies:
      - '@eslint/json'
      - '@vue/compiler-sfc'
      - supports-color
      - typescript
      - vitest

  '@antfu/install-pkg@1.1.0':
    dependencies:
      package-manager-detector: 1.3.0
      tinyexec: 1.0.1

  '@antfu/utils@8.1.1': {}

  '@astrojs/check@0.9.4(typescript@5.8.3)':
    dependencies:
      '@astrojs/language-server': 2.15.4(typescript@5.8.3)
      chokidar: 4.0.3
      kleur: 4.1.5
      typescript: 5.8.3
      yargs: 17.7.2
    transitivePeerDependencies:
      - prettier
      - prettier-plugin-astro

  '@astrojs/compiler@2.12.0': {}

  '@astrojs/internal-helpers@0.6.1': {}

  '@astrojs/language-server@2.15.4(typescript@5.8.3)':
    dependencies:
      '@astrojs/compiler': 2.12.0
      '@astrojs/yaml2ts': 0.2.2
      '@jridgewell/sourcemap-codec': 1.5.0
      '@volar/kit': 2.4.14(typescript@5.8.3)
      '@volar/language-core': 2.4.14
      '@volar/language-server': 2.4.14
      '@volar/language-service': 2.4.14
      fast-glob: 3.3.3
      muggle-string: 0.4.1
      volar-service-css: 0.0.62(@volar/language-service@2.4.14)
      volar-service-emmet: 0.0.62(@volar/language-service@2.4.14)
      volar-service-html: 0.0.62(@volar/language-service@2.4.14)
      volar-service-prettier: 0.0.62(@volar/language-service@2.4.14)
      volar-service-typescript: 0.0.62(@volar/language-service@2.4.14)
      volar-service-typescript-twoslash-queries: 0.0.62(@volar/language-service@2.4.14)
      volar-service-yaml: 0.0.62(@volar/language-service@2.4.14)
      vscode-html-languageservice: 5.4.0
      vscode-uri: 3.1.0
    transitivePeerDependencies:
      - typescript

  '@astrojs/markdown-remark@6.3.2':
    dependencies:
      '@astrojs/internal-helpers': 0.6.1
      '@astrojs/prism': 3.3.0
      github-slugger: 2.0.0
      hast-util-from-html: 2.0.3
      hast-util-to-text: 4.0.2
      import-meta-resolve: 4.1.0
      js-yaml: 4.1.0
      mdast-util-definitions: 6.0.0
      rehype-raw: 7.0.0
      rehype-stringify: 10.0.1
      remark-gfm: 4.0.1
      remark-parse: 11.0.0
      remark-rehype: 11.1.2
      remark-smartypants: 3.0.2
      shiki: 3.4.2
      smol-toml: 1.3.4
      unified: 11.0.5
      unist-util-remove-position: 5.0.0
      unist-util-visit: 5.0.0
      unist-util-visit-parents: 6.0.1
      vfile: 6.0.3
    transitivePeerDependencies:
      - supports-color

<<<<<<< HEAD
  '@astrojs/mdx@4.3.0(astro@5.8.0(@types/node@22.15.24)(jiti@2.4.2)(lightningcss@1.29.3)(rollup@4.41.1)(terser@5.39.0)(tsx@4.19.4)(typescript@5.8.3)(yaml@2.8.0))':
=======
  '@astrojs/mdx@4.3.0(astro@5.8.0(@types/node@22.15.23)(jiti@2.4.2)(lightningcss@1.29.3)(rollup@4.41.1)(terser@5.39.0)(typescript@5.8.3)(yaml@2.8.0))':
>>>>>>> 544c8a3a
    dependencies:
      '@astrojs/markdown-remark': 6.3.2
      '@mdx-js/mdx': 3.1.0(acorn@8.14.1)
      acorn: 8.14.1
<<<<<<< HEAD
      astro: 5.8.0(@types/node@22.15.24)(jiti@2.4.2)(lightningcss@1.29.3)(rollup@4.41.1)(terser@5.39.0)(tsx@4.19.4)(typescript@5.8.3)(yaml@2.8.0)
=======
      astro: 5.8.0(@types/node@22.15.23)(jiti@2.4.2)(lightningcss@1.29.3)(rollup@4.41.1)(terser@5.39.0)(typescript@5.8.3)(yaml@2.8.0)
>>>>>>> 544c8a3a
      es-module-lexer: 1.7.0
      estree-util-visit: 2.0.0
      hast-util-to-html: 9.0.5
      kleur: 4.1.5
      rehype-raw: 7.0.0
      remark-gfm: 4.0.1
      remark-smartypants: 3.0.2
      source-map: 0.7.4
      unist-util-visit: 5.0.0
      vfile: 6.0.3
    transitivePeerDependencies:
      - supports-color

  '@astrojs/partytown@2.1.4':
    dependencies:
      '@qwik.dev/partytown': 0.11.1
      mrmime: 2.0.1

  '@astrojs/prism@3.3.0':
    dependencies:
      prismjs: 1.30.0

  '@astrojs/sitemap@3.4.0':
    dependencies:
      sitemap: 8.0.0
      stream-replace-string: 2.0.0
      zod: 3.25.32

  '@astrojs/telemetry@3.3.0':
    dependencies:
      ci-info: 4.2.0
      debug: 4.4.1
      dlv: 1.1.3
      dset: 3.1.4
      is-docker: 3.0.0
      is-wsl: 3.1.0
      which-pm-runs: 1.1.0
    transitivePeerDependencies:
      - supports-color

  '@astrojs/yaml2ts@0.2.2':
    dependencies:
      yaml: 2.8.0

  '@babel/helper-string-parser@7.27.1': {}

  '@babel/helper-validator-identifier@7.27.1': {}

  '@babel/parser@7.27.3':
    dependencies:
      '@babel/types': 7.27.3

  '@babel/types@7.27.3':
    dependencies:
      '@babel/helper-string-parser': 7.27.1
      '@babel/helper-validator-identifier': 7.27.1

  '@capsizecss/unpack@2.4.0':
    dependencies:
      blob-to-buffer: 1.2.9
      cross-fetch: 3.2.0
      fontkit: 2.0.4
    transitivePeerDependencies:
      - encoding

  '@clack/core@0.4.2':
    dependencies:
      picocolors: 1.1.1
      sisteransi: 1.0.5

  '@clack/prompts@0.10.1':
    dependencies:
      '@clack/core': 0.4.2
      picocolors: 1.1.1
      sisteransi: 1.0.5

  '@emmetio/abbreviation@2.3.3':
    dependencies:
      '@emmetio/scanner': 1.0.4

  '@emmetio/css-abbreviation@2.1.8':
    dependencies:
      '@emmetio/scanner': 1.0.4

  '@emmetio/css-parser@0.4.0':
    dependencies:
      '@emmetio/stream-reader': 2.2.0
      '@emmetio/stream-reader-utils': 0.1.0

  '@emmetio/html-matcher@1.3.0':
    dependencies:
      '@emmetio/scanner': 1.0.4

  '@emmetio/scanner@1.0.4': {}

  '@emmetio/stream-reader-utils@0.1.0': {}

  '@emmetio/stream-reader@2.2.0': {}

  '@emnapi/core@1.4.3':
    dependencies:
      '@emnapi/wasi-threads': 1.0.2
      tslib: 2.8.1
    optional: true

  '@emnapi/runtime@1.4.3':
    dependencies:
      tslib: 2.8.1
    optional: true

  '@emnapi/wasi-threads@1.0.2':
    dependencies:
      tslib: 2.8.1
    optional: true

  '@es-joy/jsdoccomment@0.50.2':
    dependencies:
      '@types/estree': 1.0.7
      '@typescript-eslint/types': 8.33.0
      comment-parser: 1.4.1
      esquery: 1.6.0
      jsdoc-type-pratt-parser: 4.1.0

  '@esbuild/aix-ppc64@0.25.5':
    optional: true

  '@esbuild/android-arm64@0.25.5':
    optional: true

  '@esbuild/android-arm@0.25.5':
    optional: true

  '@esbuild/android-x64@0.25.5':
    optional: true

  '@esbuild/darwin-arm64@0.25.5':
    optional: true

  '@esbuild/darwin-x64@0.25.5':
    optional: true

  '@esbuild/freebsd-arm64@0.25.5':
    optional: true

  '@esbuild/freebsd-x64@0.25.5':
    optional: true

  '@esbuild/linux-arm64@0.25.5':
    optional: true

  '@esbuild/linux-arm@0.25.5':
    optional: true

  '@esbuild/linux-ia32@0.25.5':
    optional: true

  '@esbuild/linux-loong64@0.25.5':
    optional: true

  '@esbuild/linux-mips64el@0.25.5':
    optional: true

  '@esbuild/linux-ppc64@0.25.5':
    optional: true

  '@esbuild/linux-riscv64@0.25.5':
    optional: true

  '@esbuild/linux-s390x@0.25.5':
    optional: true

  '@esbuild/linux-x64@0.25.5':
    optional: true

  '@esbuild/netbsd-arm64@0.25.5':
    optional: true

  '@esbuild/netbsd-x64@0.25.5':
    optional: true

  '@esbuild/openbsd-arm64@0.25.5':
    optional: true

  '@esbuild/openbsd-x64@0.25.5':
    optional: true

  '@esbuild/sunos-x64@0.25.5':
    optional: true

  '@esbuild/win32-arm64@0.25.5':
    optional: true

  '@esbuild/win32-ia32@0.25.5':
    optional: true

  '@esbuild/win32-x64@0.25.5':
    optional: true

  '@eslint-community/eslint-plugin-eslint-comments@4.5.0(eslint@9.27.0(jiti@2.4.2))':
    dependencies:
      escape-string-regexp: 4.0.0
      eslint: 9.27.0(jiti@2.4.2)
      ignore: 5.3.2

  '@eslint-community/eslint-utils@4.7.0(eslint@9.27.0(jiti@2.4.2))':
    dependencies:
      eslint: 9.27.0(jiti@2.4.2)
      eslint-visitor-keys: 3.4.3

  '@eslint-community/regexpp@4.12.1': {}

  '@eslint/compat@1.2.9(eslint@9.27.0(jiti@2.4.2))':
    optionalDependencies:
      eslint: 9.27.0(jiti@2.4.2)

  '@eslint/config-array@0.20.0':
    dependencies:
      '@eslint/object-schema': 2.1.6
      debug: 4.4.1
      minimatch: 3.1.2
    transitivePeerDependencies:
      - supports-color

  '@eslint/config-helpers@0.2.2': {}

  '@eslint/core@0.10.0':
    dependencies:
      '@types/json-schema': 7.0.15

  '@eslint/core@0.13.0':
    dependencies:
      '@types/json-schema': 7.0.15

  '@eslint/core@0.14.0':
    dependencies:
      '@types/json-schema': 7.0.15

  '@eslint/eslintrc@3.3.1':
    dependencies:
      ajv: 6.12.6
      debug: 4.4.1
      espree: 10.3.0
      globals: 14.0.0
      ignore: 5.3.2
      import-fresh: 3.3.1
      js-yaml: 4.1.0
      minimatch: 3.1.2
      strip-json-comments: 3.1.1
    transitivePeerDependencies:
      - supports-color

  '@eslint/js@9.27.0': {}

  '@eslint/markdown@6.4.0':
    dependencies:
      '@eslint/core': 0.10.0
      '@eslint/plugin-kit': 0.2.8
      mdast-util-from-markdown: 2.0.2
      mdast-util-frontmatter: 2.0.1
      mdast-util-gfm: 3.1.0
      micromark-extension-frontmatter: 2.0.0
      micromark-extension-gfm: 3.0.0
    transitivePeerDependencies:
      - supports-color

  '@eslint/object-schema@2.1.6': {}

  '@eslint/plugin-kit@0.2.8':
    dependencies:
      '@eslint/core': 0.13.0
      levn: 0.4.1

  '@eslint/plugin-kit@0.3.1':
    dependencies:
      '@eslint/core': 0.14.0
      levn: 0.4.1

  '@humanfs/core@0.19.1': {}

  '@humanfs/node@0.16.6':
    dependencies:
      '@humanfs/core': 0.19.1
      '@humanwhocodes/retry': 0.3.1

  '@humanwhocodes/module-importer@1.0.1': {}

  '@humanwhocodes/retry@0.3.1': {}

  '@humanwhocodes/retry@0.4.3': {}

  '@iconify/types@2.0.0': {}

  '@iconify/utils@2.3.0':
    dependencies:
      '@antfu/install-pkg': 1.1.0
      '@antfu/utils': 8.1.1
      '@iconify/types': 2.0.0
      debug: 4.4.1
      globals: 15.15.0
      kolorist: 1.8.0
      local-pkg: 1.1.1
      mlly: 1.7.4
    transitivePeerDependencies:
      - supports-color

  '@img/sharp-darwin-arm64@0.33.5':
    optionalDependencies:
      '@img/sharp-libvips-darwin-arm64': 1.0.4
    optional: true

  '@img/sharp-darwin-arm64@0.34.2':
    optionalDependencies:
      '@img/sharp-libvips-darwin-arm64': 1.1.0
    optional: true

  '@img/sharp-darwin-x64@0.33.5':
    optionalDependencies:
      '@img/sharp-libvips-darwin-x64': 1.0.4
    optional: true

  '@img/sharp-darwin-x64@0.34.2':
    optionalDependencies:
      '@img/sharp-libvips-darwin-x64': 1.1.0
    optional: true

  '@img/sharp-libvips-darwin-arm64@1.0.4':
    optional: true

  '@img/sharp-libvips-darwin-arm64@1.1.0':
    optional: true

  '@img/sharp-libvips-darwin-x64@1.0.4':
    optional: true

  '@img/sharp-libvips-darwin-x64@1.1.0':
    optional: true

  '@img/sharp-libvips-linux-arm64@1.0.4':
    optional: true

  '@img/sharp-libvips-linux-arm64@1.1.0':
    optional: true

  '@img/sharp-libvips-linux-arm@1.0.5':
    optional: true

  '@img/sharp-libvips-linux-arm@1.1.0':
    optional: true

  '@img/sharp-libvips-linux-ppc64@1.1.0':
    optional: true

  '@img/sharp-libvips-linux-s390x@1.0.4':
    optional: true

  '@img/sharp-libvips-linux-s390x@1.1.0':
    optional: true

  '@img/sharp-libvips-linux-x64@1.0.4':
    optional: true

  '@img/sharp-libvips-linux-x64@1.1.0':
    optional: true

  '@img/sharp-libvips-linuxmusl-arm64@1.0.4':
    optional: true

  '@img/sharp-libvips-linuxmusl-arm64@1.1.0':
    optional: true

  '@img/sharp-libvips-linuxmusl-x64@1.0.4':
    optional: true

  '@img/sharp-libvips-linuxmusl-x64@1.1.0':
    optional: true

  '@img/sharp-linux-arm64@0.33.5':
    optionalDependencies:
      '@img/sharp-libvips-linux-arm64': 1.0.4
    optional: true

  '@img/sharp-linux-arm64@0.34.2':
    optionalDependencies:
      '@img/sharp-libvips-linux-arm64': 1.1.0
    optional: true

  '@img/sharp-linux-arm@0.33.5':
    optionalDependencies:
      '@img/sharp-libvips-linux-arm': 1.0.5
    optional: true

  '@img/sharp-linux-arm@0.34.2':
    optionalDependencies:
      '@img/sharp-libvips-linux-arm': 1.1.0
    optional: true

  '@img/sharp-linux-s390x@0.33.5':
    optionalDependencies:
      '@img/sharp-libvips-linux-s390x': 1.0.4
    optional: true

  '@img/sharp-linux-s390x@0.34.2':
    optionalDependencies:
      '@img/sharp-libvips-linux-s390x': 1.1.0
    optional: true

  '@img/sharp-linux-x64@0.33.5':
    optionalDependencies:
      '@img/sharp-libvips-linux-x64': 1.0.4
    optional: true

  '@img/sharp-linux-x64@0.34.2':
    optionalDependencies:
      '@img/sharp-libvips-linux-x64': 1.1.0
    optional: true

  '@img/sharp-linuxmusl-arm64@0.33.5':
    optionalDependencies:
      '@img/sharp-libvips-linuxmusl-arm64': 1.0.4
    optional: true

  '@img/sharp-linuxmusl-arm64@0.34.2':
    optionalDependencies:
      '@img/sharp-libvips-linuxmusl-arm64': 1.1.0
    optional: true

  '@img/sharp-linuxmusl-x64@0.33.5':
    optionalDependencies:
      '@img/sharp-libvips-linuxmusl-x64': 1.0.4
    optional: true

  '@img/sharp-linuxmusl-x64@0.34.2':
    optionalDependencies:
      '@img/sharp-libvips-linuxmusl-x64': 1.1.0
    optional: true

  '@img/sharp-wasm32@0.33.5':
    dependencies:
      '@emnapi/runtime': 1.4.3
    optional: true

  '@img/sharp-wasm32@0.34.2':
    dependencies:
      '@emnapi/runtime': 1.4.3
    optional: true

  '@img/sharp-win32-arm64@0.34.2':
    optional: true

  '@img/sharp-win32-ia32@0.33.5':
    optional: true

  '@img/sharp-win32-ia32@0.34.2':
    optional: true

  '@img/sharp-win32-x64@0.33.5':
    optional: true

  '@img/sharp-win32-x64@0.34.2':
    optional: true

  '@jridgewell/gen-mapping@0.3.8':
    dependencies:
      '@jridgewell/set-array': 1.2.1
      '@jridgewell/sourcemap-codec': 1.5.0
      '@jridgewell/trace-mapping': 0.3.25

  '@jridgewell/resolve-uri@3.1.2': {}

  '@jridgewell/set-array@1.2.1': {}

  '@jridgewell/source-map@0.3.6':
    dependencies:
      '@jridgewell/gen-mapping': 0.3.8
      '@jridgewell/trace-mapping': 0.3.25

  '@jridgewell/sourcemap-codec@1.5.0': {}

  '@jridgewell/trace-mapping@0.3.25':
    dependencies:
      '@jridgewell/resolve-uri': 3.1.2
      '@jridgewell/sourcemap-codec': 1.5.0

  '@mdx-js/mdx@3.1.0(acorn@8.14.1)':
    dependencies:
      '@types/estree': 1.0.7
      '@types/estree-jsx': 1.0.5
      '@types/hast': 3.0.4
      '@types/mdx': 2.0.13
      collapse-white-space: 2.1.0
      devlop: 1.1.0
      estree-util-is-identifier-name: 3.0.0
      estree-util-scope: 1.0.0
      estree-walker: 3.0.3
      hast-util-to-jsx-runtime: 2.3.6
      markdown-extensions: 2.0.0
      recma-build-jsx: 1.0.0
      recma-jsx: 1.0.0(acorn@8.14.1)
      recma-stringify: 1.0.0
      rehype-recma: 1.0.0
      remark-mdx: 3.1.0
      remark-parse: 11.0.0
      remark-rehype: 11.1.2
      source-map: 0.7.4
      unified: 11.0.5
      unist-util-position-from-estree: 2.0.0
      unist-util-stringify-position: 4.0.0
      unist-util-visit: 5.0.0
      vfile: 6.0.3
    transitivePeerDependencies:
      - acorn
      - supports-color

  '@napi-rs/wasm-runtime@0.2.10':
    dependencies:
      '@emnapi/core': 1.4.3
      '@emnapi/runtime': 1.4.3
      '@tybys/wasm-util': 0.9.0
    optional: true

  '@nodelib/fs.scandir@2.1.5':
    dependencies:
      '@nodelib/fs.stat': 2.0.5
      run-parallel: 1.2.0

  '@nodelib/fs.stat@2.0.5': {}

  '@nodelib/fs.walk@1.2.8':
    dependencies:
      '@nodelib/fs.scandir': 2.1.5
      fastq: 1.19.1

  '@oslojs/encoding@1.1.0': {}

  '@pkgr/core@0.1.2': {}

  '@pkgr/core@0.2.4': {}

  '@playform/pipe@0.1.3':
    dependencies:
      '@types/node': 22.13.14
      deepmerge-ts: 7.1.5
      fast-glob: 3.3.3

  '@polka/url@1.0.0-next.29': {}

  '@quansync/fs@0.1.3':
    dependencies:
      quansync: 0.2.10

  '@qwik.dev/partytown@0.11.1':
    dependencies:
      dotenv: 16.5.0

  '@rollup/pluginutils@5.1.4(rollup@4.41.1)':
    dependencies:
      '@types/estree': 1.0.7
      estree-walker: 2.0.2
      picomatch: 4.0.2
    optionalDependencies:
      rollup: 4.41.1

  '@rollup/rollup-android-arm-eabi@4.41.1':
    optional: true

  '@rollup/rollup-android-arm64@4.41.1':
    optional: true

  '@rollup/rollup-darwin-arm64@4.41.1':
    optional: true

  '@rollup/rollup-darwin-x64@4.41.1':
    optional: true

  '@rollup/rollup-freebsd-arm64@4.41.1':
    optional: true

  '@rollup/rollup-freebsd-x64@4.41.1':
    optional: true

  '@rollup/rollup-linux-arm-gnueabihf@4.41.1':
    optional: true

  '@rollup/rollup-linux-arm-musleabihf@4.41.1':
    optional: true

  '@rollup/rollup-linux-arm64-gnu@4.41.1':
    optional: true

  '@rollup/rollup-linux-arm64-musl@4.41.1':
    optional: true

  '@rollup/rollup-linux-loongarch64-gnu@4.41.1':
    optional: true

  '@rollup/rollup-linux-powerpc64le-gnu@4.41.1':
    optional: true

  '@rollup/rollup-linux-riscv64-gnu@4.41.1':
    optional: true

  '@rollup/rollup-linux-riscv64-musl@4.41.1':
    optional: true

  '@rollup/rollup-linux-s390x-gnu@4.41.1':
    optional: true

  '@rollup/rollup-linux-x64-gnu@4.41.1':
    optional: true

  '@rollup/rollup-linux-x64-musl@4.41.1':
    optional: true

  '@rollup/rollup-win32-arm64-msvc@4.41.1':
    optional: true

  '@rollup/rollup-win32-ia32-msvc@4.41.1':
    optional: true

  '@rollup/rollup-win32-x64-msvc@4.41.1':
    optional: true

  '@shikijs/core@3.4.2':
    dependencies:
      '@shikijs/types': 3.4.2
      '@shikijs/vscode-textmate': 10.0.2
      '@types/hast': 3.0.4
      hast-util-to-html: 9.0.5

  '@shikijs/engine-javascript@3.4.2':
    dependencies:
      '@shikijs/types': 3.4.2
      '@shikijs/vscode-textmate': 10.0.2
      oniguruma-to-es: 4.3.3

  '@shikijs/engine-oniguruma@3.4.2':
    dependencies:
      '@shikijs/types': 3.4.2
      '@shikijs/vscode-textmate': 10.0.2

  '@shikijs/langs@3.4.2':
    dependencies:
      '@shikijs/types': 3.4.2

  '@shikijs/themes@3.4.2':
    dependencies:
      '@shikijs/types': 3.4.2

  '@shikijs/types@3.4.2':
    dependencies:
      '@shikijs/vscode-textmate': 10.0.2
      '@types/hast': 3.0.4

  '@shikijs/vscode-textmate@10.0.2': {}

  '@stylistic/eslint-plugin@4.4.0(eslint@9.27.0(jiti@2.4.2))(typescript@5.8.3)':
    dependencies:
      '@typescript-eslint/utils': 8.33.0(eslint@9.27.0(jiti@2.4.2))(typescript@5.8.3)
      eslint: 9.27.0(jiti@2.4.2)
      eslint-visitor-keys: 4.2.0
      espree: 10.3.0
      estraverse: 5.3.0
      picomatch: 4.0.2
    transitivePeerDependencies:
      - supports-color
      - typescript

  '@swc/helpers@0.5.17':
    dependencies:
      tslib: 2.8.1

  '@trysound/sax@0.2.0': {}

  '@tybys/wasm-util@0.9.0':
    dependencies:
      tslib: 2.8.1
    optional: true

  '@types/css-tree@2.3.10': {}

  '@types/csso@5.0.4':
    dependencies:
      '@types/css-tree': 2.3.10

  '@types/debug@4.1.12':
    dependencies:
      '@types/ms': 2.1.0

  '@types/estree-jsx@1.0.5':
    dependencies:
      '@types/estree': 1.0.7

  '@types/estree@1.0.7': {}

  '@types/fontkit@2.0.8':
    dependencies:
<<<<<<< HEAD
      '@types/node': 22.15.24
=======
      '@types/node': 22.15.23
>>>>>>> 544c8a3a

  '@types/hast@3.0.4':
    dependencies:
      '@types/unist': 3.0.3

  '@types/html-minifier-terser@7.0.2': {}

  '@types/json-schema@7.0.15': {}

  '@types/katex@0.16.7': {}

  '@types/linkify-it@5.0.0': {}

  '@types/markdown-it@14.1.2':
    dependencies:
      '@types/linkify-it': 5.0.0
      '@types/mdurl': 2.0.0

  '@types/mdast@4.0.4':
    dependencies:
      '@types/unist': 3.0.3

  '@types/mdurl@2.0.0': {}

  '@types/mdx@2.0.13': {}

  '@types/ms@2.1.0': {}

  '@types/nlcst@2.0.3':
    dependencies:
      '@types/unist': 3.0.3

  '@types/node@17.0.45': {}

  '@types/node@22.13.14':
    dependencies:
      undici-types: 6.20.0

<<<<<<< HEAD
  '@types/node@22.15.24':
=======
  '@types/node@22.15.23':
>>>>>>> 544c8a3a
    dependencies:
      undici-types: 6.21.0

  '@types/sanitize-html@2.16.0':
    dependencies:
      htmlparser2: 8.0.2

  '@types/sax@1.2.7':
    dependencies:
<<<<<<< HEAD
      '@types/node': 22.15.24
=======
      '@types/node': 22.15.23
>>>>>>> 544c8a3a

  '@types/unist@2.0.11': {}

  '@types/unist@3.0.3': {}

  '@typescript-eslint/eslint-plugin@8.33.0(@typescript-eslint/parser@8.33.0(eslint@9.27.0(jiti@2.4.2))(typescript@5.8.3))(eslint@9.27.0(jiti@2.4.2))(typescript@5.8.3)':
    dependencies:
      '@eslint-community/regexpp': 4.12.1
      '@typescript-eslint/parser': 8.33.0(eslint@9.27.0(jiti@2.4.2))(typescript@5.8.3)
      '@typescript-eslint/scope-manager': 8.33.0
      '@typescript-eslint/type-utils': 8.33.0(eslint@9.27.0(jiti@2.4.2))(typescript@5.8.3)
      '@typescript-eslint/utils': 8.33.0(eslint@9.27.0(jiti@2.4.2))(typescript@5.8.3)
      '@typescript-eslint/visitor-keys': 8.33.0
      eslint: 9.27.0(jiti@2.4.2)
      graphemer: 1.4.0
      ignore: 7.0.4
      natural-compare: 1.4.0
      ts-api-utils: 2.1.0(typescript@5.8.3)
      typescript: 5.8.3
    transitivePeerDependencies:
      - supports-color

  '@typescript-eslint/parser@8.33.0(eslint@9.27.0(jiti@2.4.2))(typescript@5.8.3)':
    dependencies:
      '@typescript-eslint/scope-manager': 8.33.0
      '@typescript-eslint/types': 8.33.0
      '@typescript-eslint/typescript-estree': 8.33.0(typescript@5.8.3)
      '@typescript-eslint/visitor-keys': 8.33.0
      debug: 4.4.1
      eslint: 9.27.0(jiti@2.4.2)
      typescript: 5.8.3
    transitivePeerDependencies:
      - supports-color

  '@typescript-eslint/project-service@8.33.0(typescript@5.8.3)':
    dependencies:
      '@typescript-eslint/tsconfig-utils': 8.33.0(typescript@5.8.3)
      '@typescript-eslint/types': 8.33.0
      debug: 4.4.1
    transitivePeerDependencies:
      - supports-color
      - typescript

  '@typescript-eslint/scope-manager@8.33.0':
<<<<<<< HEAD
    dependencies:
      '@typescript-eslint/types': 8.33.0
      '@typescript-eslint/visitor-keys': 8.33.0

  '@typescript-eslint/tsconfig-utils@8.33.0(typescript@5.8.3)':
    dependencies:
=======
    dependencies:
      '@typescript-eslint/types': 8.33.0
      '@typescript-eslint/visitor-keys': 8.33.0

  '@typescript-eslint/tsconfig-utils@8.33.0(typescript@5.8.3)':
    dependencies:
>>>>>>> 544c8a3a
      typescript: 5.8.3

  '@typescript-eslint/type-utils@8.33.0(eslint@9.27.0(jiti@2.4.2))(typescript@5.8.3)':
    dependencies:
      '@typescript-eslint/typescript-estree': 8.33.0(typescript@5.8.3)
      '@typescript-eslint/utils': 8.33.0(eslint@9.27.0(jiti@2.4.2))(typescript@5.8.3)
      debug: 4.4.1
      eslint: 9.27.0(jiti@2.4.2)
      ts-api-utils: 2.1.0(typescript@5.8.3)
      typescript: 5.8.3
    transitivePeerDependencies:
      - supports-color

  '@typescript-eslint/types@8.33.0': {}

  '@typescript-eslint/typescript-estree@8.33.0(typescript@5.8.3)':
    dependencies:
      '@typescript-eslint/project-service': 8.33.0(typescript@5.8.3)
      '@typescript-eslint/tsconfig-utils': 8.33.0(typescript@5.8.3)
      '@typescript-eslint/types': 8.33.0
      '@typescript-eslint/visitor-keys': 8.33.0
      debug: 4.4.1
      fast-glob: 3.3.3
      is-glob: 4.0.3
      minimatch: 9.0.5
      semver: 7.7.2
      ts-api-utils: 2.1.0(typescript@5.8.3)
      typescript: 5.8.3
    transitivePeerDependencies:
      - supports-color

  '@typescript-eslint/utils@8.33.0(eslint@9.27.0(jiti@2.4.2))(typescript@5.8.3)':
    dependencies:
      '@eslint-community/eslint-utils': 4.7.0(eslint@9.27.0(jiti@2.4.2))
      '@typescript-eslint/scope-manager': 8.33.0
      '@typescript-eslint/types': 8.33.0
      '@typescript-eslint/typescript-estree': 8.33.0(typescript@5.8.3)
      eslint: 9.27.0(jiti@2.4.2)
      typescript: 5.8.3
    transitivePeerDependencies:
      - supports-color

  '@typescript-eslint/visitor-keys@8.33.0':
    dependencies:
      '@typescript-eslint/types': 8.33.0
      eslint-visitor-keys: 4.2.0

  '@ungap/structured-clone@1.3.0': {}

<<<<<<< HEAD
  '@unocss/astro@66.1.2(vite@6.3.5(@types/node@22.15.24)(jiti@2.4.2)(lightningcss@1.29.3)(terser@5.39.0)(tsx@4.19.4)(yaml@2.8.0))(vue@3.5.14(typescript@5.8.3))':
    dependencies:
      '@unocss/core': 66.1.2
      '@unocss/reset': 66.1.2
      '@unocss/vite': 66.1.2(vite@6.3.5(@types/node@22.15.24)(jiti@2.4.2)(lightningcss@1.29.3)(terser@5.39.0)(tsx@4.19.4)(yaml@2.8.0))(vue@3.5.14(typescript@5.8.3))
    optionalDependencies:
      vite: 6.3.5(@types/node@22.15.24)(jiti@2.4.2)(lightningcss@1.29.3)(terser@5.39.0)(tsx@4.19.4)(yaml@2.8.0)
=======
  '@unocss/astro@66.1.2(vite@6.3.5(@types/node@22.15.23)(jiti@2.4.2)(lightningcss@1.29.3)(terser@5.39.0)(yaml@2.8.0))(vue@3.5.14(typescript@5.8.3))':
    dependencies:
      '@unocss/core': 66.1.2
      '@unocss/reset': 66.1.2
      '@unocss/vite': 66.1.2(vite@6.3.5(@types/node@22.15.23)(jiti@2.4.2)(lightningcss@1.29.3)(terser@5.39.0)(yaml@2.8.0))(vue@3.5.14(typescript@5.8.3))
    optionalDependencies:
      vite: 6.3.5(@types/node@22.15.23)(jiti@2.4.2)(lightningcss@1.29.3)(terser@5.39.0)(yaml@2.8.0)
>>>>>>> 544c8a3a
    transitivePeerDependencies:
      - vue

  '@unocss/cli@66.1.2':
    dependencies:
      '@ampproject/remapping': 2.3.0
      '@unocss/config': 66.1.2
      '@unocss/core': 66.1.2
      '@unocss/preset-uno': 66.1.2
      cac: 6.7.14
      chokidar: 3.6.0
      colorette: 2.0.20
      consola: 3.4.2
      magic-string: 0.30.17
      pathe: 2.0.3
      perfect-debounce: 1.0.0
      tinyglobby: 0.2.14
      unplugin-utils: 0.2.4

  '@unocss/config@66.1.2':
    dependencies:
      '@unocss/core': 66.1.2
      unconfig: 7.3.2

  '@unocss/core@0.63.6': {}

  '@unocss/core@66.1.2': {}

  '@unocss/eslint-plugin@66.1.2(eslint@9.27.0(jiti@2.4.2))(typescript@5.8.3)':
    dependencies:
      '@typescript-eslint/utils': 8.33.0(eslint@9.27.0(jiti@2.4.2))(typescript@5.8.3)
      '@unocss/config': 66.1.2
      '@unocss/core': 66.1.2
      '@unocss/rule-utils': 66.1.2
      magic-string: 0.30.17
      synckit: 0.9.2
    transitivePeerDependencies:
      - eslint
      - supports-color
      - typescript

  '@unocss/extractor-arbitrary-variants@66.1.2':
    dependencies:
      '@unocss/core': 66.1.2

  '@unocss/inspector@66.1.2(vue@3.5.14(typescript@5.8.3))':
    dependencies:
      '@unocss/core': 66.1.2
      '@unocss/rule-utils': 66.1.2
      colorette: 2.0.20
      gzip-size: 6.0.0
      sirv: 3.0.1
      vue-flow-layout: 0.1.1(vue@3.5.14(typescript@5.8.3))
    transitivePeerDependencies:
      - vue

  '@unocss/postcss@66.1.2(postcss@8.5.3)':
    dependencies:
      '@unocss/config': 66.1.2
      '@unocss/core': 66.1.2
      '@unocss/rule-utils': 66.1.2
      css-tree: 3.1.0
      postcss: 8.5.3
      tinyglobby: 0.2.14

  '@unocss/preset-attributify@66.1.2':
    dependencies:
      '@unocss/core': 66.1.2

  '@unocss/preset-icons@66.1.2':
    dependencies:
      '@iconify/utils': 2.3.0
      '@unocss/core': 66.1.2
      ofetch: 1.4.1
    transitivePeerDependencies:
      - supports-color

  '@unocss/preset-mini@66.1.2':
    dependencies:
      '@unocss/core': 66.1.2
      '@unocss/extractor-arbitrary-variants': 66.1.2
      '@unocss/rule-utils': 66.1.2

  '@unocss/preset-tagify@66.1.2':
    dependencies:
      '@unocss/core': 66.1.2

  '@unocss/preset-typography@66.1.2':
    dependencies:
      '@unocss/core': 66.1.2
      '@unocss/preset-mini': 66.1.2
      '@unocss/rule-utils': 66.1.2

  '@unocss/preset-uno@66.1.2':
    dependencies:
      '@unocss/core': 66.1.2
      '@unocss/preset-wind3': 66.1.2

  '@unocss/preset-web-fonts@66.1.2':
    dependencies:
      '@unocss/core': 66.1.2
      ofetch: 1.4.1

  '@unocss/preset-wind3@66.1.2':
    dependencies:
      '@unocss/core': 66.1.2
      '@unocss/preset-mini': 66.1.2
      '@unocss/rule-utils': 66.1.2

  '@unocss/preset-wind4@66.1.2':
    dependencies:
      '@unocss/core': 66.1.2
      '@unocss/extractor-arbitrary-variants': 66.1.2
      '@unocss/rule-utils': 66.1.2

  '@unocss/preset-wind@66.1.2':
    dependencies:
      '@unocss/core': 66.1.2
      '@unocss/preset-wind3': 66.1.2

  '@unocss/reset@66.1.2': {}

  '@unocss/rule-utils@0.63.6':
    dependencies:
      '@unocss/core': 0.63.6
      magic-string: 0.30.17

  '@unocss/rule-utils@66.1.2':
    dependencies:
      '@unocss/core': 66.1.2
      magic-string: 0.30.17

  '@unocss/transformer-attributify-jsx@66.1.2':
    dependencies:
      '@unocss/core': 66.1.2

  '@unocss/transformer-compile-class@66.1.2':
    dependencies:
      '@unocss/core': 66.1.2

  '@unocss/transformer-directives@66.1.2':
    dependencies:
      '@unocss/core': 66.1.2
      '@unocss/rule-utils': 66.1.2
      css-tree: 3.1.0

  '@unocss/transformer-variant-group@66.1.2':
    dependencies:
      '@unocss/core': 66.1.2

<<<<<<< HEAD
  '@unocss/vite@66.1.2(vite@6.3.5(@types/node@22.15.24)(jiti@2.4.2)(lightningcss@1.29.3)(terser@5.39.0)(tsx@4.19.4)(yaml@2.8.0))(vue@3.5.14(typescript@5.8.3))':
=======
  '@unocss/vite@66.1.2(vite@6.3.5(@types/node@22.15.23)(jiti@2.4.2)(lightningcss@1.29.3)(terser@5.39.0)(yaml@2.8.0))(vue@3.5.14(typescript@5.8.3))':
>>>>>>> 544c8a3a
    dependencies:
      '@ampproject/remapping': 2.3.0
      '@unocss/config': 66.1.2
      '@unocss/core': 66.1.2
      '@unocss/inspector': 66.1.2(vue@3.5.14(typescript@5.8.3))
      chokidar: 3.6.0
      magic-string: 0.30.17
      pathe: 2.0.3
      tinyglobby: 0.2.14
      unplugin-utils: 0.2.4
<<<<<<< HEAD
      vite: 6.3.5(@types/node@22.15.24)(jiti@2.4.2)(lightningcss@1.29.3)(terser@5.39.0)(tsx@4.19.4)(yaml@2.8.0)
    transitivePeerDependencies:
      - vue

  '@unrs/resolver-binding-darwin-arm64@1.7.6':
    optional: true

  '@unrs/resolver-binding-darwin-x64@1.7.6':
    optional: true

  '@unrs/resolver-binding-freebsd-x64@1.7.6':
    optional: true

  '@unrs/resolver-binding-linux-arm-gnueabihf@1.7.6':
    optional: true

  '@unrs/resolver-binding-linux-arm-musleabihf@1.7.6':
    optional: true

  '@unrs/resolver-binding-linux-arm64-gnu@1.7.6':
    optional: true

  '@unrs/resolver-binding-linux-arm64-musl@1.7.6':
    optional: true

  '@unrs/resolver-binding-linux-ppc64-gnu@1.7.6':
    optional: true

  '@unrs/resolver-binding-linux-riscv64-gnu@1.7.6':
    optional: true

  '@unrs/resolver-binding-linux-riscv64-musl@1.7.6':
    optional: true

  '@unrs/resolver-binding-linux-s390x-gnu@1.7.6':
    optional: true

  '@unrs/resolver-binding-linux-x64-gnu@1.7.6':
    optional: true

  '@unrs/resolver-binding-linux-x64-musl@1.7.6':
    optional: true

  '@unrs/resolver-binding-wasm32-wasi@1.7.6':
=======
      vite: 6.3.5(@types/node@22.15.23)(jiti@2.4.2)(lightningcss@1.29.3)(terser@5.39.0)(yaml@2.8.0)
    transitivePeerDependencies:
      - vue

  '@unrs/resolver-binding-darwin-arm64@1.7.4':
    optional: true

  '@unrs/resolver-binding-darwin-x64@1.7.4':
    optional: true

  '@unrs/resolver-binding-freebsd-x64@1.7.4':
    optional: true

  '@unrs/resolver-binding-linux-arm-gnueabihf@1.7.4':
    optional: true

  '@unrs/resolver-binding-linux-arm-musleabihf@1.7.4':
    optional: true

  '@unrs/resolver-binding-linux-arm64-gnu@1.7.4':
    optional: true

  '@unrs/resolver-binding-linux-arm64-musl@1.7.4':
    optional: true

  '@unrs/resolver-binding-linux-ppc64-gnu@1.7.4':
    optional: true

  '@unrs/resolver-binding-linux-riscv64-gnu@1.7.4':
    optional: true

  '@unrs/resolver-binding-linux-riscv64-musl@1.7.4':
    optional: true

  '@unrs/resolver-binding-linux-s390x-gnu@1.7.4':
    optional: true

  '@unrs/resolver-binding-linux-x64-gnu@1.7.4':
    optional: true

  '@unrs/resolver-binding-linux-x64-musl@1.7.4':
    optional: true

  '@unrs/resolver-binding-wasm32-wasi@1.7.4':
>>>>>>> 544c8a3a
    dependencies:
      '@napi-rs/wasm-runtime': 0.2.10
    optional: true

<<<<<<< HEAD
  '@unrs/resolver-binding-win32-arm64-msvc@1.7.6':
    optional: true

  '@unrs/resolver-binding-win32-ia32-msvc@1.7.6':
    optional: true

  '@unrs/resolver-binding-win32-x64-msvc@1.7.6':
    optional: true

  '@vitest/eslint-plugin@1.2.1(eslint@9.27.0(jiti@2.4.2))(typescript@5.8.3)(vitest@3.1.1(@types/debug@4.1.12)(@types/node@22.15.24)(jiti@2.4.2)(lightningcss@1.29.3)(terser@5.39.0)(tsx@4.19.4)(yaml@2.8.0))':
=======
  '@unrs/resolver-binding-win32-arm64-msvc@1.7.4':
    optional: true

  '@unrs/resolver-binding-win32-ia32-msvc@1.7.4':
    optional: true

  '@unrs/resolver-binding-win32-x64-msvc@1.7.4':
    optional: true

  '@vitest/eslint-plugin@1.2.1(eslint@9.27.0(jiti@2.4.2))(typescript@5.8.3)(vitest@3.1.1(@types/debug@4.1.12)(@types/node@22.15.23)(jiti@2.4.2)(lightningcss@1.29.3)(terser@5.39.0)(yaml@2.8.0))':
>>>>>>> 544c8a3a
    dependencies:
      '@typescript-eslint/utils': 8.33.0(eslint@9.27.0(jiti@2.4.2))(typescript@5.8.3)
      eslint: 9.27.0(jiti@2.4.2)
    optionalDependencies:
      typescript: 5.8.3
<<<<<<< HEAD
      vitest: 3.1.1(@types/debug@4.1.12)(@types/node@22.15.24)(jiti@2.4.2)(lightningcss@1.29.3)(terser@5.39.0)(tsx@4.19.4)(yaml@2.8.0)
=======
      vitest: 3.1.1(@types/debug@4.1.12)(@types/node@22.15.23)(jiti@2.4.2)(lightningcss@1.29.3)(terser@5.39.0)(yaml@2.8.0)
>>>>>>> 544c8a3a
    transitivePeerDependencies:
      - supports-color

  '@vitest/expect@3.1.1':
    dependencies:
      '@vitest/spy': 3.1.1
      '@vitest/utils': 3.1.1
      chai: 5.2.0
      tinyrainbow: 2.0.0
    optional: true

<<<<<<< HEAD
  '@vitest/mocker@3.1.1(vite@6.3.5(@types/node@22.15.24)(jiti@2.4.2)(lightningcss@1.29.3)(terser@5.39.0)(tsx@4.19.4)(yaml@2.8.0))':
=======
  '@vitest/mocker@3.1.1(vite@6.3.5(@types/node@22.15.23)(jiti@2.4.2)(lightningcss@1.29.3)(terser@5.39.0)(yaml@2.8.0))':
>>>>>>> 544c8a3a
    dependencies:
      '@vitest/spy': 3.1.1
      estree-walker: 3.0.3
      magic-string: 0.30.17
    optionalDependencies:
<<<<<<< HEAD
      vite: 6.3.5(@types/node@22.15.24)(jiti@2.4.2)(lightningcss@1.29.3)(terser@5.39.0)(tsx@4.19.4)(yaml@2.8.0)
=======
      vite: 6.3.5(@types/node@22.15.23)(jiti@2.4.2)(lightningcss@1.29.3)(terser@5.39.0)(yaml@2.8.0)
>>>>>>> 544c8a3a
    optional: true

  '@vitest/pretty-format@3.1.1':
    dependencies:
      tinyrainbow: 2.0.0
    optional: true

  '@vitest/pretty-format@3.1.4':
    dependencies:
      tinyrainbow: 2.0.0
    optional: true

  '@vitest/runner@3.1.1':
    dependencies:
      '@vitest/utils': 3.1.1
      pathe: 2.0.3
    optional: true

  '@vitest/snapshot@3.1.1':
    dependencies:
      '@vitest/pretty-format': 3.1.1
      magic-string: 0.30.17
      pathe: 2.0.3
    optional: true

  '@vitest/spy@3.1.1':
    dependencies:
      tinyspy: 3.0.2
    optional: true

  '@vitest/utils@3.1.1':
    dependencies:
      '@vitest/pretty-format': 3.1.1
      loupe: 3.1.3
      tinyrainbow: 2.0.0
    optional: true

  '@volar/kit@2.4.14(typescript@5.8.3)':
    dependencies:
      '@volar/language-service': 2.4.14
      '@volar/typescript': 2.4.14
      typesafe-path: 0.2.2
      typescript: 5.8.3
      vscode-languageserver-textdocument: 1.0.12
      vscode-uri: 3.1.0

  '@volar/language-core@2.4.14':
    dependencies:
      '@volar/source-map': 2.4.14

  '@volar/language-server@2.4.14':
    dependencies:
      '@volar/language-core': 2.4.14
      '@volar/language-service': 2.4.14
      '@volar/typescript': 2.4.14
      path-browserify: 1.0.1
      request-light: 0.7.0
      vscode-languageserver: 9.0.1
      vscode-languageserver-protocol: 3.17.5
      vscode-languageserver-textdocument: 1.0.12
      vscode-uri: 3.1.0

  '@volar/language-service@2.4.14':
    dependencies:
      '@volar/language-core': 2.4.14
      vscode-languageserver-protocol: 3.17.5
      vscode-languageserver-textdocument: 1.0.12
      vscode-uri: 3.1.0

  '@volar/source-map@2.4.14': {}

  '@volar/typescript@2.4.14':
    dependencies:
      '@volar/language-core': 2.4.14
      path-browserify: 1.0.1
      vscode-uri: 3.1.0

  '@vscode/emmet-helper@2.11.0':
    dependencies:
      emmet: 2.4.11
      jsonc-parser: 2.3.1
      vscode-languageserver-textdocument: 1.0.12
      vscode-languageserver-types: 3.17.5
      vscode-uri: 3.1.0

  '@vscode/l10n@0.0.18': {}

  '@vue/compiler-core@3.5.14':
    dependencies:
      '@babel/parser': 7.27.3
      '@vue/shared': 3.5.14
      entities: 4.5.0
      estree-walker: 2.0.2
      source-map-js: 1.2.1

  '@vue/compiler-dom@3.5.14':
    dependencies:
      '@vue/compiler-core': 3.5.14
      '@vue/shared': 3.5.14

  '@vue/compiler-sfc@3.5.14':
    dependencies:
      '@babel/parser': 7.27.3
      '@vue/compiler-core': 3.5.14
      '@vue/compiler-dom': 3.5.14
      '@vue/compiler-ssr': 3.5.14
      '@vue/shared': 3.5.14
      estree-walker: 2.0.2
      magic-string: 0.30.17
      postcss: 8.5.3
      source-map-js: 1.2.1

  '@vue/compiler-ssr@3.5.14':
    dependencies:
      '@vue/compiler-dom': 3.5.14
      '@vue/shared': 3.5.14

  '@vue/reactivity@3.5.14':
    dependencies:
      '@vue/shared': 3.5.14

  '@vue/runtime-core@3.5.14':
    dependencies:
      '@vue/reactivity': 3.5.14
      '@vue/shared': 3.5.14

  '@vue/runtime-dom@3.5.14':
    dependencies:
      '@vue/reactivity': 3.5.14
      '@vue/runtime-core': 3.5.14
      '@vue/shared': 3.5.14
      csstype: 3.1.3

  '@vue/server-renderer@3.5.14(vue@3.5.14(typescript@5.8.3))':
    dependencies:
      '@vue/compiler-ssr': 3.5.14
      '@vue/shared': 3.5.14
      vue: 3.5.14(typescript@5.8.3)

  '@vue/shared@3.5.14': {}

  '@webgpu/types@0.1.21': {}

  acorn-jsx@5.3.2(acorn@8.14.1):
    dependencies:
      acorn: 8.14.1

  acorn@8.14.1: {}

  ajv@6.12.6:
    dependencies:
      fast-deep-equal: 3.1.3
      fast-json-stable-stringify: 2.1.0
      json-schema-traverse: 0.4.1
      uri-js: 4.4.1

  ajv@8.17.1:
    dependencies:
      fast-deep-equal: 3.1.3
      fast-uri: 3.0.6
      json-schema-traverse: 1.0.0
      require-from-string: 2.0.2

  ansi-align@3.0.1:
    dependencies:
      string-width: 4.2.3

  ansi-escapes@7.0.0:
    dependencies:
      environment: 1.1.0

  ansi-regex@5.0.1: {}

  ansi-regex@6.1.0: {}

  ansi-styles@4.3.0:
    dependencies:
      color-convert: 2.0.1

  ansi-styles@6.2.1: {}

  ansis@4.1.0: {}

  anymatch@3.1.3:
    dependencies:
      normalize-path: 3.0.0
      picomatch: 2.3.1

  are-docs-informative@0.0.2: {}

  arg@5.0.2: {}

  argparse@2.0.1: {}

  aria-query@5.3.2: {}

  array-iterate@2.0.1: {}

  assertion-error@2.0.1:
    optional: true

  astring@1.9.0: {}

<<<<<<< HEAD
  astro-compress@2.3.8(@types/node@22.15.24)(jiti@2.4.2)(rollup@4.41.1)(tsx@4.19.4)(typescript@5.8.3)(yaml@2.8.0):
=======
  astro-compress@2.3.8(@types/node@22.15.23)(jiti@2.4.2)(rollup@4.41.1)(typescript@5.8.3)(yaml@2.8.0):
>>>>>>> 544c8a3a
    dependencies:
      '@playform/pipe': 0.1.3
      '@types/csso': 5.0.4
      '@types/html-minifier-terser': 7.0.2
<<<<<<< HEAD
      astro: 5.8.0(@types/node@22.15.24)(jiti@2.4.2)(lightningcss@1.29.3)(rollup@4.41.1)(terser@5.39.0)(tsx@4.19.4)(typescript@5.8.3)(yaml@2.8.0)
=======
      astro: 5.8.0(@types/node@22.15.23)(jiti@2.4.2)(lightningcss@1.29.3)(rollup@4.41.1)(terser@5.39.0)(typescript@5.8.3)(yaml@2.8.0)
>>>>>>> 544c8a3a
      commander: 13.1.0
      csso: 5.0.5
      deepmerge-ts: 7.1.5
      fast-glob: 3.3.3
      html-minifier-terser: 7.2.0
      kleur: 4.1.5
      lightningcss: 1.29.3
      sharp: 0.33.5
      svgo: 3.3.2
      terser: 5.39.0
    transitivePeerDependencies:
      - '@azure/app-configuration'
      - '@azure/cosmos'
      - '@azure/data-tables'
      - '@azure/identity'
      - '@azure/keyvault-secrets'
      - '@azure/storage-blob'
      - '@capacitor/preferences'
      - '@deno/kv'
      - '@netlify/blobs'
      - '@planetscale/database'
      - '@types/node'
      - '@upstash/redis'
      - '@vercel/blob'
      - '@vercel/kv'
      - aws4fetch
      - db0
      - encoding
      - idb-keyval
      - ioredis
      - jiti
      - less
      - rollup
      - sass
      - sass-embedded
      - stylus
      - sugarss
      - supports-color
      - tsx
      - typescript
      - uploadthing
      - yaml

  astro-eslint-parser@1.2.2:
    dependencies:
      '@astrojs/compiler': 2.12.0
      '@typescript-eslint/scope-manager': 8.33.0
      '@typescript-eslint/types': 8.33.0
      astrojs-compiler-sync: 1.1.1(@astrojs/compiler@2.12.0)
      debug: 4.4.1
      entities: 6.0.0
      eslint-scope: 8.3.0
      eslint-visitor-keys: 4.2.0
      espree: 10.3.0
      fast-glob: 3.3.3
      is-glob: 4.0.3
      semver: 7.7.2
    transitivePeerDependencies:
      - supports-color

<<<<<<< HEAD
  astro-og-canvas@0.7.0(astro@5.8.0(@types/node@22.15.24)(jiti@2.4.2)(lightningcss@1.29.3)(rollup@4.41.1)(terser@5.39.0)(tsx@4.19.4)(typescript@5.8.3)(yaml@2.8.0)):
    dependencies:
      astro: 5.8.0(@types/node@22.15.24)(jiti@2.4.2)(lightningcss@1.29.3)(rollup@4.41.1)(terser@5.39.0)(tsx@4.19.4)(typescript@5.8.3)(yaml@2.8.0)
=======
  astro-og-canvas@0.7.0(astro@5.8.0(@types/node@22.15.23)(jiti@2.4.2)(lightningcss@1.29.3)(rollup@4.41.1)(terser@5.39.0)(typescript@5.8.3)(yaml@2.8.0)):
    dependencies:
      astro: 5.8.0(@types/node@22.15.23)(jiti@2.4.2)(lightningcss@1.29.3)(rollup@4.41.1)(terser@5.39.0)(typescript@5.8.3)(yaml@2.8.0)
>>>>>>> 544c8a3a
      canvaskit-wasm: 0.39.1
      deterministic-object-hash: 2.0.2
      entities: 4.5.0

  astro-robots-txt@1.0.0:
    dependencies:
      valid-filename: 4.0.0
      zod: 3.25.32

<<<<<<< HEAD
  astro@5.8.0(@types/node@22.15.24)(jiti@2.4.2)(lightningcss@1.29.3)(rollup@4.41.1)(terser@5.39.0)(tsx@4.19.4)(typescript@5.8.3)(yaml@2.8.0):
=======
  astro@5.8.0(@types/node@22.15.23)(jiti@2.4.2)(lightningcss@1.29.3)(rollup@4.41.1)(terser@5.39.0)(typescript@5.8.3)(yaml@2.8.0):
>>>>>>> 544c8a3a
    dependencies:
      '@astrojs/compiler': 2.12.0
      '@astrojs/internal-helpers': 0.6.1
      '@astrojs/markdown-remark': 6.3.2
      '@astrojs/telemetry': 3.3.0
      '@capsizecss/unpack': 2.4.0
      '@oslojs/encoding': 1.1.0
      '@rollup/pluginutils': 5.1.4(rollup@4.41.1)
      acorn: 8.14.1
      aria-query: 5.3.2
      axobject-query: 4.1.0
      boxen: 8.0.1
      ci-info: 4.2.0
      clsx: 2.1.1
      common-ancestor-path: 1.0.1
      cookie: 1.0.2
      cssesc: 3.0.0
      debug: 4.4.1
      deterministic-object-hash: 2.0.2
      devalue: 5.1.1
      diff: 5.2.0
      dlv: 1.1.3
      dset: 3.1.4
      es-module-lexer: 1.7.0
      esbuild: 0.25.5
      estree-walker: 3.0.3
      flattie: 1.1.1
      fontace: 0.3.0
      github-slugger: 2.0.0
      html-escaper: 3.0.3
      http-cache-semantics: 4.2.0
      import-meta-resolve: 4.1.0
      js-yaml: 4.1.0
      kleur: 4.1.5
      magic-string: 0.30.17
      magicast: 0.3.5
      mrmime: 2.0.1
      neotraverse: 0.6.18
      p-limit: 6.2.0
      p-queue: 8.1.0
      package-manager-detector: 1.3.0
      picomatch: 4.0.2
      prompts: 2.4.2
      rehype: 13.0.2
      semver: 7.7.2
      shiki: 3.4.2
      tinyexec: 0.3.2
      tinyglobby: 0.2.14
      tsconfck: 3.1.6(typescript@5.8.3)
      ultrahtml: 1.6.0
      unifont: 0.5.0
      unist-util-visit: 5.0.0
      unstorage: 1.16.0
      vfile: 6.0.3
<<<<<<< HEAD
      vite: 6.3.5(@types/node@22.15.24)(jiti@2.4.2)(lightningcss@1.29.3)(terser@5.39.0)(tsx@4.19.4)(yaml@2.8.0)
      vitefu: 1.0.6(vite@6.3.5(@types/node@22.15.24)(jiti@2.4.2)(lightningcss@1.29.3)(terser@5.39.0)(tsx@4.19.4)(yaml@2.8.0))
=======
      vite: 6.3.5(@types/node@22.15.23)(jiti@2.4.2)(lightningcss@1.29.3)(terser@5.39.0)(yaml@2.8.0)
      vitefu: 1.0.6(vite@6.3.5(@types/node@22.15.23)(jiti@2.4.2)(lightningcss@1.29.3)(terser@5.39.0)(yaml@2.8.0))
>>>>>>> 544c8a3a
      xxhash-wasm: 1.1.0
      yargs-parser: 21.1.1
      yocto-spinner: 0.2.3
      zod: 3.25.32
      zod-to-json-schema: 3.24.5(zod@3.25.32)
      zod-to-ts: 1.2.0(typescript@5.8.3)(zod@3.25.32)
    optionalDependencies:
      sharp: 0.33.5
    transitivePeerDependencies:
      - '@azure/app-configuration'
      - '@azure/cosmos'
      - '@azure/data-tables'
      - '@azure/identity'
      - '@azure/keyvault-secrets'
      - '@azure/storage-blob'
      - '@capacitor/preferences'
      - '@deno/kv'
      - '@netlify/blobs'
      - '@planetscale/database'
      - '@types/node'
      - '@upstash/redis'
      - '@vercel/blob'
      - '@vercel/kv'
      - aws4fetch
      - db0
      - encoding
      - idb-keyval
      - ioredis
      - jiti
      - less
      - lightningcss
      - rollup
      - sass
      - sass-embedded
      - stylus
      - sugarss
      - supports-color
      - terser
      - tsx
      - typescript
      - uploadthing
      - yaml

  astrojs-compiler-sync@1.1.1(@astrojs/compiler@2.12.0):
    dependencies:
      '@astrojs/compiler': 2.12.0
      synckit: 0.11.6

  axobject-query@4.1.0: {}

  bail@2.0.2: {}

  balanced-match@1.0.2: {}

  base-64@1.0.0: {}

  base64-js@1.5.1: {}

  binary-extensions@2.3.0: {}

  blob-to-buffer@1.2.9: {}

  boolbase@1.0.0: {}

  boxen@8.0.1:
    dependencies:
      ansi-align: 3.0.1
      camelcase: 8.0.0
      chalk: 5.4.1
      cli-boxes: 3.0.0
      string-width: 7.2.0
      type-fest: 4.41.0
      widest-line: 5.0.0
      wrap-ansi: 9.0.0

  brace-expansion@1.1.11:
    dependencies:
      balanced-match: 1.0.2
      concat-map: 0.0.1

  brace-expansion@2.0.1:
    dependencies:
      balanced-match: 1.0.2

  braces@3.0.3:
    dependencies:
      fill-range: 7.1.1

  brotli@1.3.3:
    dependencies:
      base64-js: 1.5.1

  browserslist@4.24.5:
    dependencies:
      caniuse-lite: 1.0.30001718
      electron-to-chromium: 1.5.159
      node-releases: 2.0.19
      update-browserslist-db: 1.1.3(browserslist@4.24.5)

  buffer-from@1.1.2: {}

  builtin-modules@5.0.0: {}

  cac@6.7.14: {}

  callsites@3.1.0: {}

  camel-case@4.1.2:
    dependencies:
      pascal-case: 3.1.2
      tslib: 2.8.1

  camelcase@8.0.0: {}

  caniuse-lite@1.0.30001718: {}

  canvaskit-wasm@0.39.1:
    dependencies:
      '@webgpu/types': 0.1.21

  canvaskit-wasm@0.40.0:
    dependencies:
      '@webgpu/types': 0.1.21

  ccount@2.0.1: {}

  chai@5.2.0:
    dependencies:
      assertion-error: 2.0.1
      check-error: 2.1.1
      deep-eql: 5.0.2
      loupe: 3.1.3
      pathval: 2.0.0
    optional: true

  chalk@4.1.2:
    dependencies:
      ansi-styles: 4.3.0
      supports-color: 7.2.0

  chalk@5.4.1: {}

  character-entities-html4@2.1.0: {}

  character-entities-legacy@3.0.0: {}

  character-entities@2.0.2: {}

  character-reference-invalid@2.0.1: {}

  check-error@2.1.1:
    optional: true

  chokidar@3.6.0:
    dependencies:
      anymatch: 3.1.3
      braces: 3.0.3
      glob-parent: 5.1.2
      is-binary-path: 2.1.0
      is-glob: 4.0.3
      normalize-path: 3.0.0
      readdirp: 3.6.0
    optionalDependencies:
      fsevents: 2.3.3

  chokidar@4.0.3:
    dependencies:
      readdirp: 4.1.2

  ci-info@4.2.0: {}

  clean-css@5.3.3:
    dependencies:
      source-map: 0.6.1

  clean-regexp@1.0.0:
    dependencies:
      escape-string-regexp: 1.0.5

  cli-boxes@3.0.0: {}

  cli-cursor@5.0.0:
    dependencies:
      restore-cursor: 5.1.0

  cli-truncate@4.0.0:
    dependencies:
      slice-ansi: 5.0.0
      string-width: 7.2.0

  cliui@8.0.1:
    dependencies:
      string-width: 4.2.3
      strip-ansi: 6.0.1
      wrap-ansi: 7.0.0

  clone@2.1.2: {}

  clsx@2.1.1: {}

  collapse-white-space@2.1.0: {}

  color-convert@2.0.1:
    dependencies:
      color-name: 1.1.4

  color-name@1.1.4: {}

  color-string@1.9.1:
    dependencies:
      color-name: 1.1.4
      simple-swizzle: 0.2.2

  color@4.2.3:
    dependencies:
      color-convert: 2.0.1
      color-string: 1.9.1

  colorette@2.0.20: {}

  comma-separated-tokens@2.0.3: {}

  commander@10.0.1: {}

  commander@13.1.0: {}

  commander@14.0.0: {}

  commander@2.20.3: {}

  commander@7.2.0: {}

  commander@8.3.0: {}

  comment-parser@1.4.1: {}

  common-ancestor-path@1.0.1: {}

  concat-map@0.0.1: {}

  confbox@0.1.8: {}

  confbox@0.2.2: {}

  consola@3.4.2: {}

  cookie-es@1.2.2: {}

  cookie@1.0.2: {}

  core-js-compat@3.42.0:
    dependencies:
      browserslist: 4.24.5

  cross-fetch@3.2.0:
    dependencies:
      node-fetch: 2.7.0
    transitivePeerDependencies:
      - encoding

  cross-spawn@7.0.6:
    dependencies:
      path-key: 3.1.1
      shebang-command: 2.0.0
      which: 2.0.2

  crossws@0.3.5:
    dependencies:
      uncrypto: 0.1.3

  css-select@5.1.0:
    dependencies:
      boolbase: 1.0.0
      css-what: 6.1.0
      domhandler: 5.0.3
      domutils: 3.2.2
      nth-check: 2.1.1

  css-tree@2.2.1:
    dependencies:
      mdn-data: 2.0.28
      source-map-js: 1.2.1

  css-tree@2.3.1:
    dependencies:
      mdn-data: 2.0.30
      source-map-js: 1.2.1

  css-tree@3.1.0:
    dependencies:
      mdn-data: 2.12.2
      source-map-js: 1.2.1

  css-what@6.1.0: {}

  cssesc@3.0.0: {}

  csso@5.0.5:
    dependencies:
      css-tree: 2.2.1

  csstype@3.1.3: {}

  debug@3.2.7:
    dependencies:
      ms: 2.1.3

  debug@4.4.1:
    dependencies:
      ms: 2.1.3

  decode-named-character-reference@1.1.0:
    dependencies:
      character-entities: 2.0.2

  deep-eql@5.0.2:
    optional: true

  deep-is@0.1.4: {}

  deepmerge-ts@7.1.5: {}

  deepmerge@4.3.1: {}

  defu@6.1.4: {}

  dequal@2.0.3: {}

  destr@2.0.5: {}

  detect-libc@2.0.4: {}

  deterministic-object-hash@2.0.2:
    dependencies:
      base-64: 1.0.0

  devalue@5.1.1: {}

  devlop@1.1.0:
    dependencies:
      dequal: 2.0.3

  dfa@1.2.0: {}

  diff@5.2.0: {}

  dlv@1.1.3: {}

  dom-serializer@2.0.0:
    dependencies:
      domelementtype: 2.3.0
      domhandler: 5.0.3
      entities: 4.5.0

  domelementtype@2.3.0: {}

  domhandler@5.0.3:
    dependencies:
      domelementtype: 2.3.0

  domutils@3.2.2:
    dependencies:
      dom-serializer: 2.0.0
      domelementtype: 2.3.0
      domhandler: 5.0.3

  dot-case@3.0.4:
    dependencies:
      no-case: 3.0.4
      tslib: 2.8.1

  dotenv@16.5.0: {}

  dset@3.1.4: {}

  duplexer@0.1.2: {}

  electron-to-chromium@1.5.159: {}

  emmet@2.4.11:
    dependencies:
      '@emmetio/abbreviation': 2.3.3
      '@emmetio/css-abbreviation': 2.1.8

  emoji-regex@10.4.0: {}

  emoji-regex@8.0.0: {}

  enhanced-resolve@5.18.1:
    dependencies:
      graceful-fs: 4.2.11
      tapable: 2.2.2

  entities@4.5.0: {}

  entities@6.0.0: {}

  environment@1.1.0: {}

  es-module-lexer@1.7.0: {}

  esast-util-from-estree@2.0.0:
    dependencies:
      '@types/estree-jsx': 1.0.5
      devlop: 1.1.0
      estree-util-visit: 2.0.0
      unist-util-position-from-estree: 2.0.0

  esast-util-from-js@2.0.1:
    dependencies:
      '@types/estree-jsx': 1.0.5
      acorn: 8.14.1
      esast-util-from-estree: 2.0.0
      vfile-message: 4.0.2

  esbuild@0.25.5:
    optionalDependencies:
      '@esbuild/aix-ppc64': 0.25.5
      '@esbuild/android-arm': 0.25.5
      '@esbuild/android-arm64': 0.25.5
      '@esbuild/android-x64': 0.25.5
      '@esbuild/darwin-arm64': 0.25.5
      '@esbuild/darwin-x64': 0.25.5
      '@esbuild/freebsd-arm64': 0.25.5
      '@esbuild/freebsd-x64': 0.25.5
      '@esbuild/linux-arm': 0.25.5
      '@esbuild/linux-arm64': 0.25.5
      '@esbuild/linux-ia32': 0.25.5
      '@esbuild/linux-loong64': 0.25.5
      '@esbuild/linux-mips64el': 0.25.5
      '@esbuild/linux-ppc64': 0.25.5
      '@esbuild/linux-riscv64': 0.25.5
      '@esbuild/linux-s390x': 0.25.5
      '@esbuild/linux-x64': 0.25.5
      '@esbuild/netbsd-arm64': 0.25.5
      '@esbuild/netbsd-x64': 0.25.5
      '@esbuild/openbsd-arm64': 0.25.5
      '@esbuild/openbsd-x64': 0.25.5
      '@esbuild/sunos-x64': 0.25.5
      '@esbuild/win32-arm64': 0.25.5
      '@esbuild/win32-ia32': 0.25.5
      '@esbuild/win32-x64': 0.25.5

  escalade@3.2.0: {}

  escape-string-regexp@1.0.5: {}

  escape-string-regexp@4.0.0: {}

  escape-string-regexp@5.0.0: {}

  eslint-compat-utils@0.5.1(eslint@9.27.0(jiti@2.4.2)):
    dependencies:
      eslint: 9.27.0(jiti@2.4.2)
      semver: 7.7.2

  eslint-compat-utils@0.6.5(eslint@9.27.0(jiti@2.4.2)):
    dependencies:
      eslint: 9.27.0(jiti@2.4.2)
      semver: 7.7.2

  eslint-config-flat-gitignore@2.1.0(eslint@9.27.0(jiti@2.4.2)):
    dependencies:
      '@eslint/compat': 1.2.9(eslint@9.27.0(jiti@2.4.2))
      eslint: 9.27.0(jiti@2.4.2)

  eslint-flat-config-utils@2.1.0:
    dependencies:
      pathe: 2.0.3

<<<<<<< HEAD
  eslint-import-context@0.1.6(unrs-resolver@1.7.6):
=======
  eslint-import-context@0.1.6(unrs-resolver@1.7.4):
>>>>>>> 544c8a3a
    dependencies:
      get-tsconfig: 4.10.1
      stable-hash: 0.0.5
    optionalDependencies:
<<<<<<< HEAD
      unrs-resolver: 1.7.6
=======
      unrs-resolver: 1.7.4
>>>>>>> 544c8a3a

  eslint-import-resolver-node@0.3.9:
    dependencies:
      debug: 3.2.7
      is-core-module: 2.16.1
      resolve: 1.22.10
    transitivePeerDependencies:
      - supports-color

  eslint-json-compat-utils@0.2.1(eslint@9.27.0(jiti@2.4.2))(jsonc-eslint-parser@2.4.0):
    dependencies:
      eslint: 9.27.0(jiti@2.4.2)
      esquery: 1.6.0
      jsonc-eslint-parser: 2.4.0

  eslint-merge-processors@2.0.0(eslint@9.27.0(jiti@2.4.2)):
    dependencies:
      eslint: 9.27.0(jiti@2.4.2)

  eslint-plugin-antfu@3.1.1(eslint@9.27.0(jiti@2.4.2)):
    dependencies:
      eslint: 9.27.0(jiti@2.4.2)

  eslint-plugin-astro@1.3.1(eslint@9.27.0(jiti@2.4.2)):
    dependencies:
      '@eslint-community/eslint-utils': 4.7.0(eslint@9.27.0(jiti@2.4.2))
      '@jridgewell/sourcemap-codec': 1.5.0
      '@typescript-eslint/types': 8.33.0
      astro-eslint-parser: 1.2.2
      eslint: 9.27.0(jiti@2.4.2)
      eslint-compat-utils: 0.6.5(eslint@9.27.0(jiti@2.4.2))
      globals: 15.15.0
      postcss: 8.5.3
      postcss-selector-parser: 7.1.0
    transitivePeerDependencies:
      - supports-color

  eslint-plugin-command@3.2.1(eslint@9.27.0(jiti@2.4.2)):
    dependencies:
      '@es-joy/jsdoccomment': 0.50.2
      eslint: 9.27.0(jiti@2.4.2)

  eslint-plugin-es-x@7.8.0(eslint@9.27.0(jiti@2.4.2)):
    dependencies:
      '@eslint-community/eslint-utils': 4.7.0(eslint@9.27.0(jiti@2.4.2))
      '@eslint-community/regexpp': 4.12.1
      eslint: 9.27.0(jiti@2.4.2)
      eslint-compat-utils: 0.5.1(eslint@9.27.0(jiti@2.4.2))

  eslint-plugin-import-x@4.13.3(eslint@9.27.0(jiti@2.4.2))(typescript@5.8.3):
    dependencies:
      '@typescript-eslint/utils': 8.33.0(eslint@9.27.0(jiti@2.4.2))(typescript@5.8.3)
      comment-parser: 1.4.1
      debug: 4.4.1
      eslint: 9.27.0(jiti@2.4.2)
<<<<<<< HEAD
      eslint-import-context: 0.1.6(unrs-resolver@1.7.6)
=======
      eslint-import-context: 0.1.6(unrs-resolver@1.7.4)
>>>>>>> 544c8a3a
      eslint-import-resolver-node: 0.3.9
      is-glob: 4.0.3
      minimatch: 10.0.1
      semver: 7.7.2
      stable-hash: 0.0.5
      tslib: 2.8.1
<<<<<<< HEAD
      unrs-resolver: 1.7.6
=======
      unrs-resolver: 1.7.4
>>>>>>> 544c8a3a
    transitivePeerDependencies:
      - supports-color
      - typescript

  eslint-plugin-jsdoc@50.6.17(eslint@9.27.0(jiti@2.4.2)):
    dependencies:
      '@es-joy/jsdoccomment': 0.50.2
      are-docs-informative: 0.0.2
      comment-parser: 1.4.1
      debug: 4.4.1
      escape-string-regexp: 4.0.0
      eslint: 9.27.0(jiti@2.4.2)
      espree: 10.3.0
      esquery: 1.6.0
      parse-imports-exports: 0.2.4
      semver: 7.7.2
      spdx-expression-parse: 4.0.0
    transitivePeerDependencies:
      - supports-color

  eslint-plugin-jsonc@2.20.1(eslint@9.27.0(jiti@2.4.2)):
    dependencies:
      '@eslint-community/eslint-utils': 4.7.0(eslint@9.27.0(jiti@2.4.2))
      eslint: 9.27.0(jiti@2.4.2)
      eslint-compat-utils: 0.6.5(eslint@9.27.0(jiti@2.4.2))
      eslint-json-compat-utils: 0.2.1(eslint@9.27.0(jiti@2.4.2))(jsonc-eslint-parser@2.4.0)
      espree: 10.3.0
      graphemer: 1.4.0
      jsonc-eslint-parser: 2.4.0
      natural-compare: 1.4.0
      synckit: 0.11.6
    transitivePeerDependencies:
      - '@eslint/json'

  eslint-plugin-n@17.18.0(eslint@9.27.0(jiti@2.4.2)):
    dependencies:
      '@eslint-community/eslint-utils': 4.7.0(eslint@9.27.0(jiti@2.4.2))
      enhanced-resolve: 5.18.1
      eslint: 9.27.0(jiti@2.4.2)
      eslint-plugin-es-x: 7.8.0(eslint@9.27.0(jiti@2.4.2))
      get-tsconfig: 4.10.1
      globals: 15.15.0
      ignore: 5.3.2
      minimatch: 9.0.5
      semver: 7.7.2

  eslint-plugin-no-only-tests@3.3.0: {}

  eslint-plugin-perfectionist@4.13.0(eslint@9.27.0(jiti@2.4.2))(typescript@5.8.3):
    dependencies:
      '@typescript-eslint/types': 8.33.0
      '@typescript-eslint/utils': 8.33.0(eslint@9.27.0(jiti@2.4.2))(typescript@5.8.3)
      eslint: 9.27.0(jiti@2.4.2)
      natural-orderby: 5.0.0
    transitivePeerDependencies:
      - supports-color
      - typescript

  eslint-plugin-pnpm@0.3.1(eslint@9.27.0(jiti@2.4.2)):
    dependencies:
      eslint: 9.27.0(jiti@2.4.2)
      find-up-simple: 1.0.1
      jsonc-eslint-parser: 2.4.0
      pathe: 2.0.3
      pnpm-workspace-yaml: 0.3.1
      tinyglobby: 0.2.14
      yaml-eslint-parser: 1.3.0

  eslint-plugin-regexp@2.7.0(eslint@9.27.0(jiti@2.4.2)):
    dependencies:
      '@eslint-community/eslint-utils': 4.7.0(eslint@9.27.0(jiti@2.4.2))
      '@eslint-community/regexpp': 4.12.1
      comment-parser: 1.4.1
      eslint: 9.27.0(jiti@2.4.2)
      jsdoc-type-pratt-parser: 4.1.0
      refa: 0.12.1
      regexp-ast-analysis: 0.7.1
      scslre: 0.3.0

  eslint-plugin-toml@0.12.0(eslint@9.27.0(jiti@2.4.2)):
    dependencies:
      debug: 4.4.1
      eslint: 9.27.0(jiti@2.4.2)
      eslint-compat-utils: 0.6.5(eslint@9.27.0(jiti@2.4.2))
      lodash: 4.17.21
      toml-eslint-parser: 0.10.0
    transitivePeerDependencies:
      - supports-color

  eslint-plugin-unicorn@59.0.1(eslint@9.27.0(jiti@2.4.2)):
    dependencies:
      '@babel/helper-validator-identifier': 7.27.1
      '@eslint-community/eslint-utils': 4.7.0(eslint@9.27.0(jiti@2.4.2))
      '@eslint/plugin-kit': 0.2.8
      ci-info: 4.2.0
      clean-regexp: 1.0.0
      core-js-compat: 3.42.0
      eslint: 9.27.0(jiti@2.4.2)
      esquery: 1.6.0
      find-up-simple: 1.0.1
      globals: 16.2.0
      indent-string: 5.0.0
      is-builtin-module: 5.0.0
      jsesc: 3.1.0
      pluralize: 8.0.0
      regexp-tree: 0.1.27
      regjsparser: 0.12.0
      semver: 7.7.2
      strip-indent: 4.0.0

  eslint-plugin-unused-imports@4.1.4(@typescript-eslint/eslint-plugin@8.33.0(@typescript-eslint/parser@8.33.0(eslint@9.27.0(jiti@2.4.2))(typescript@5.8.3))(eslint@9.27.0(jiti@2.4.2))(typescript@5.8.3))(eslint@9.27.0(jiti@2.4.2)):
    dependencies:
      eslint: 9.27.0(jiti@2.4.2)
    optionalDependencies:
      '@typescript-eslint/eslint-plugin': 8.33.0(@typescript-eslint/parser@8.33.0(eslint@9.27.0(jiti@2.4.2))(typescript@5.8.3))(eslint@9.27.0(jiti@2.4.2))(typescript@5.8.3)

  eslint-plugin-vue@10.1.0(eslint@9.27.0(jiti@2.4.2))(vue-eslint-parser@10.1.3(eslint@9.27.0(jiti@2.4.2))):
    dependencies:
      '@eslint-community/eslint-utils': 4.7.0(eslint@9.27.0(jiti@2.4.2))
      eslint: 9.27.0(jiti@2.4.2)
      natural-compare: 1.4.0
      nth-check: 2.1.1
      postcss-selector-parser: 6.1.2
      semver: 7.7.2
      vue-eslint-parser: 10.1.3(eslint@9.27.0(jiti@2.4.2))
      xml-name-validator: 4.0.0

  eslint-plugin-yml@1.18.0(eslint@9.27.0(jiti@2.4.2)):
    dependencies:
      debug: 4.4.1
      escape-string-regexp: 4.0.0
      eslint: 9.27.0(jiti@2.4.2)
      eslint-compat-utils: 0.6.5(eslint@9.27.0(jiti@2.4.2))
      natural-compare: 1.4.0
      yaml-eslint-parser: 1.3.0
    transitivePeerDependencies:
      - supports-color

  eslint-processor-vue-blocks@2.0.0(@vue/compiler-sfc@3.5.14)(eslint@9.27.0(jiti@2.4.2)):
    dependencies:
      '@vue/compiler-sfc': 3.5.14
      eslint: 9.27.0(jiti@2.4.2)

  eslint-scope@8.3.0:
    dependencies:
      esrecurse: 4.3.0
      estraverse: 5.3.0

  eslint-visitor-keys@3.4.3: {}

  eslint-visitor-keys@4.2.0: {}

  eslint@9.27.0(jiti@2.4.2):
    dependencies:
      '@eslint-community/eslint-utils': 4.7.0(eslint@9.27.0(jiti@2.4.2))
      '@eslint-community/regexpp': 4.12.1
      '@eslint/config-array': 0.20.0
      '@eslint/config-helpers': 0.2.2
      '@eslint/core': 0.14.0
      '@eslint/eslintrc': 3.3.1
      '@eslint/js': 9.27.0
      '@eslint/plugin-kit': 0.3.1
      '@humanfs/node': 0.16.6
      '@humanwhocodes/module-importer': 1.0.1
      '@humanwhocodes/retry': 0.4.3
      '@types/estree': 1.0.7
      '@types/json-schema': 7.0.15
      ajv: 6.12.6
      chalk: 4.1.2
      cross-spawn: 7.0.6
      debug: 4.4.1
      escape-string-regexp: 4.0.0
      eslint-scope: 8.3.0
      eslint-visitor-keys: 4.2.0
      espree: 10.3.0
      esquery: 1.6.0
      esutils: 2.0.3
      fast-deep-equal: 3.1.3
      file-entry-cache: 8.0.0
      find-up: 5.0.0
      glob-parent: 6.0.2
      ignore: 5.3.2
      imurmurhash: 0.1.4
      is-glob: 4.0.3
      json-stable-stringify-without-jsonify: 1.0.1
      lodash.merge: 4.6.2
      minimatch: 3.1.2
      natural-compare: 1.4.0
      optionator: 0.9.4
    optionalDependencies:
      jiti: 2.4.2
    transitivePeerDependencies:
      - supports-color

  esno@4.8.0:
    dependencies:
      tsx: 4.19.4

  espree@10.3.0:
    dependencies:
      acorn: 8.14.1
      acorn-jsx: 5.3.2(acorn@8.14.1)
      eslint-visitor-keys: 4.2.0

  espree@9.6.1:
    dependencies:
      acorn: 8.14.1
      acorn-jsx: 5.3.2(acorn@8.14.1)
      eslint-visitor-keys: 3.4.3

  esquery@1.6.0:
    dependencies:
      estraverse: 5.3.0

  esrecurse@4.3.0:
    dependencies:
      estraverse: 5.3.0

  estraverse@5.3.0: {}

  estree-util-attach-comments@3.0.0:
    dependencies:
      '@types/estree': 1.0.7

  estree-util-build-jsx@3.0.1:
    dependencies:
      '@types/estree-jsx': 1.0.5
      devlop: 1.1.0
      estree-util-is-identifier-name: 3.0.0
      estree-walker: 3.0.3

  estree-util-is-identifier-name@3.0.0: {}

  estree-util-scope@1.0.0:
    dependencies:
      '@types/estree': 1.0.7
      devlop: 1.1.0

  estree-util-to-js@2.0.0:
    dependencies:
      '@types/estree-jsx': 1.0.5
      astring: 1.9.0
      source-map: 0.7.4

  estree-util-visit@2.0.0:
    dependencies:
      '@types/estree-jsx': 1.0.5
      '@types/unist': 3.0.3

  estree-walker@2.0.2: {}

  estree-walker@3.0.3:
    dependencies:
      '@types/estree': 1.0.7

  esutils@2.0.3: {}

  eventemitter3@5.0.1: {}

  expect-type@1.2.1:
    optional: true

  exsolve@1.0.5: {}

  extend@3.0.2: {}

  fast-deep-equal@3.1.3: {}

  fast-glob@3.3.3:
    dependencies:
      '@nodelib/fs.stat': 2.0.5
      '@nodelib/fs.walk': 1.2.8
      glob-parent: 5.1.2
      merge2: 1.4.1
      micromatch: 4.0.8

  fast-json-stable-stringify@2.1.0: {}

  fast-levenshtein@2.0.6: {}

  fast-uri@3.0.6: {}

  fastq@1.19.1:
    dependencies:
      reusify: 1.1.0

  fault@2.0.1:
    dependencies:
      format: 0.2.2

  fdir@6.4.5(picomatch@4.0.2):
    optionalDependencies:
      picomatch: 4.0.2

  feed@5.1.0:
    dependencies:
      xml-js: 1.6.11

  file-entry-cache@8.0.0:
    dependencies:
      flat-cache: 4.0.1

  filename-reserved-regex@3.0.0: {}

  fill-range@7.1.1:
    dependencies:
      to-regex-range: 5.0.1

  find-up-simple@1.0.1: {}

  find-up@5.0.0:
    dependencies:
      locate-path: 6.0.0
      path-exists: 4.0.0

  flat-cache@4.0.1:
    dependencies:
      flatted: 3.3.3
      keyv: 4.5.4

  flatted@3.3.3: {}

  flattie@1.1.1: {}

  fontace@0.3.0:
    dependencies:
      '@types/fontkit': 2.0.8
      fontkit: 2.0.4

  fontkit@2.0.4:
    dependencies:
      '@swc/helpers': 0.5.17
      brotli: 1.3.3
      clone: 2.1.2
      dfa: 1.2.0
      fast-deep-equal: 3.1.3
      restructure: 3.0.2
      tiny-inflate: 1.0.3
      unicode-properties: 1.4.1
      unicode-trie: 2.0.0

  format@0.2.2: {}

  fsevents@2.3.3:
    optional: true

  function-bind@1.1.2: {}

  get-caller-file@2.0.5: {}

  get-east-asian-width@1.3.0: {}

  get-tsconfig@4.10.1:
    dependencies:
      resolve-pkg-maps: 1.0.0

  github-slugger@2.0.0: {}

  glob-parent@5.1.2:
    dependencies:
      is-glob: 4.0.3

  glob-parent@6.0.2:
    dependencies:
      is-glob: 4.0.3

  globals@14.0.0: {}

  globals@15.15.0: {}

  globals@16.2.0: {}

  graceful-fs@4.2.11: {}

  graphemer@1.4.0: {}

  gsap@3.13.0: {}

  gzip-size@6.0.0:
    dependencies:
      duplexer: 0.1.2

  h3@1.15.3:
    dependencies:
      cookie-es: 1.2.2
      crossws: 0.3.5
      defu: 6.1.4
      destr: 2.0.5
      iron-webcrypto: 1.2.1
      node-mock-http: 1.0.0
      radix3: 1.1.2
      ufo: 1.6.1
      uncrypto: 0.1.3

  has-flag@4.0.0: {}

  hasown@2.0.2:
    dependencies:
      function-bind: 1.1.2

  hast-util-from-dom@5.0.1:
    dependencies:
      '@types/hast': 3.0.4
      hastscript: 9.0.1
      web-namespaces: 2.0.1

  hast-util-from-html-isomorphic@2.0.0:
    dependencies:
      '@types/hast': 3.0.4
      hast-util-from-dom: 5.0.1
      hast-util-from-html: 2.0.3
      unist-util-remove-position: 5.0.0

  hast-util-from-html@2.0.3:
    dependencies:
      '@types/hast': 3.0.4
      devlop: 1.1.0
      hast-util-from-parse5: 8.0.3
      parse5: 7.3.0
      vfile: 6.0.3
      vfile-message: 4.0.2

  hast-util-from-parse5@8.0.3:
    dependencies:
      '@types/hast': 3.0.4
      '@types/unist': 3.0.3
      devlop: 1.1.0
      hastscript: 9.0.1
      property-information: 7.1.0
      vfile: 6.0.3
      vfile-location: 5.0.3
      web-namespaces: 2.0.1

  hast-util-heading-rank@3.0.0:
    dependencies:
      '@types/hast': 3.0.4

  hast-util-is-element@3.0.0:
    dependencies:
      '@types/hast': 3.0.4

  hast-util-parse-selector@4.0.0:
    dependencies:
      '@types/hast': 3.0.4

  hast-util-raw@9.1.0:
    dependencies:
      '@types/hast': 3.0.4
      '@types/unist': 3.0.3
      '@ungap/structured-clone': 1.3.0
      hast-util-from-parse5: 8.0.3
      hast-util-to-parse5: 8.0.0
      html-void-elements: 3.0.0
      mdast-util-to-hast: 13.2.0
      parse5: 7.3.0
      unist-util-position: 5.0.0
      unist-util-visit: 5.0.0
      vfile: 6.0.3
      web-namespaces: 2.0.1
      zwitch: 2.0.4

  hast-util-to-estree@3.1.3:
    dependencies:
      '@types/estree': 1.0.7
      '@types/estree-jsx': 1.0.5
      '@types/hast': 3.0.4
      comma-separated-tokens: 2.0.3
      devlop: 1.1.0
      estree-util-attach-comments: 3.0.0
      estree-util-is-identifier-name: 3.0.0
      hast-util-whitespace: 3.0.0
      mdast-util-mdx-expression: 2.0.1
      mdast-util-mdx-jsx: 3.2.0
      mdast-util-mdxjs-esm: 2.0.1
      property-information: 7.1.0
      space-separated-tokens: 2.0.2
      style-to-js: 1.1.16
      unist-util-position: 5.0.0
      zwitch: 2.0.4
    transitivePeerDependencies:
      - supports-color

  hast-util-to-html@9.0.5:
    dependencies:
      '@types/hast': 3.0.4
      '@types/unist': 3.0.3
      ccount: 2.0.1
      comma-separated-tokens: 2.0.3
      hast-util-whitespace: 3.0.0
      html-void-elements: 3.0.0
      mdast-util-to-hast: 13.2.0
      property-information: 7.1.0
      space-separated-tokens: 2.0.2
      stringify-entities: 4.0.4
      zwitch: 2.0.4

  hast-util-to-jsx-runtime@2.3.6:
    dependencies:
      '@types/estree': 1.0.7
      '@types/hast': 3.0.4
      '@types/unist': 3.0.3
      comma-separated-tokens: 2.0.3
      devlop: 1.1.0
      estree-util-is-identifier-name: 3.0.0
      hast-util-whitespace: 3.0.0
      mdast-util-mdx-expression: 2.0.1
      mdast-util-mdx-jsx: 3.2.0
      mdast-util-mdxjs-esm: 2.0.1
      property-information: 7.1.0
      space-separated-tokens: 2.0.2
      style-to-js: 1.1.16
      unist-util-position: 5.0.0
      vfile-message: 4.0.2
    transitivePeerDependencies:
      - supports-color

  hast-util-to-parse5@8.0.0:
    dependencies:
      '@types/hast': 3.0.4
      comma-separated-tokens: 2.0.3
      devlop: 1.1.0
      property-information: 6.5.0
      space-separated-tokens: 2.0.2
      web-namespaces: 2.0.1
      zwitch: 2.0.4

  hast-util-to-string@3.0.1:
    dependencies:
      '@types/hast': 3.0.4

  hast-util-to-text@4.0.2:
    dependencies:
      '@types/hast': 3.0.4
      '@types/unist': 3.0.3
      hast-util-is-element: 3.0.0
      unist-util-find-after: 5.0.0

  hast-util-whitespace@3.0.0:
    dependencies:
      '@types/hast': 3.0.4

  hastscript@9.0.1:
    dependencies:
      '@types/hast': 3.0.4
      comma-separated-tokens: 2.0.3
      hast-util-parse-selector: 4.0.0
      property-information: 7.1.0
      space-separated-tokens: 2.0.2

  he@1.2.0: {}

  html-escaper@3.0.3: {}

  html-minifier-terser@7.2.0:
    dependencies:
      camel-case: 4.1.2
      clean-css: 5.3.3
      commander: 10.0.1
      entities: 4.5.0
      param-case: 3.0.4
      relateurl: 0.2.7
      terser: 5.39.0

  html-void-elements@3.0.0: {}

  htmlparser2@8.0.2:
    dependencies:
      domelementtype: 2.3.0
      domhandler: 5.0.3
      domutils: 3.2.2
      entities: 4.5.0

  http-cache-semantics@4.2.0: {}

  ignore@5.3.2: {}

  ignore@7.0.4: {}

  import-fresh@3.3.1:
    dependencies:
      parent-module: 1.0.1
      resolve-from: 4.0.0

  import-meta-resolve@4.1.0: {}

  imurmurhash@0.1.4: {}

  indent-string@5.0.0: {}

  inline-style-parser@0.2.4: {}

  iron-webcrypto@1.2.1: {}

  is-absolute-url@4.0.1: {}

  is-alphabetical@2.0.1: {}

  is-alphanumerical@2.0.1:
    dependencies:
      is-alphabetical: 2.0.1
      is-decimal: 2.0.1

  is-arrayish@0.3.2: {}

  is-binary-path@2.1.0:
    dependencies:
      binary-extensions: 2.3.0

  is-builtin-module@5.0.0:
    dependencies:
      builtin-modules: 5.0.0

  is-core-module@2.16.1:
    dependencies:
      hasown: 2.0.2

  is-decimal@2.0.1: {}

  is-docker@3.0.0: {}

  is-extglob@2.1.1: {}

  is-fullwidth-code-point@3.0.0: {}

  is-fullwidth-code-point@4.0.0: {}

  is-fullwidth-code-point@5.0.0:
    dependencies:
      get-east-asian-width: 1.3.0

  is-glob@4.0.3:
    dependencies:
      is-extglob: 2.1.1

  is-hexadecimal@2.0.1: {}

  is-inside-container@1.0.0:
    dependencies:
      is-docker: 3.0.0

  is-number@7.0.0: {}

  is-plain-obj@4.1.0: {}

  is-plain-object@5.0.0: {}

  is-wsl@3.1.0:
    dependencies:
      is-inside-container: 1.0.0

  isexe@2.0.0: {}

  jiti@2.4.2: {}

  js-yaml@4.1.0:
    dependencies:
      argparse: 2.0.1

  jsdoc-type-pratt-parser@4.1.0: {}

  jsesc@3.0.2: {}

  jsesc@3.1.0: {}

  json-buffer@3.0.1: {}

  json-schema-traverse@0.4.1: {}

  json-schema-traverse@1.0.0: {}

  json-stable-stringify-without-jsonify@1.0.1: {}

  jsonc-eslint-parser@2.4.0:
    dependencies:
      acorn: 8.14.1
      eslint-visitor-keys: 3.4.3
      espree: 9.6.1
      semver: 7.7.2

  jsonc-parser@2.3.1: {}

  jsonc-parser@3.3.1: {}

  katex@0.16.22:
    dependencies:
      commander: 8.3.0

  keyv@4.5.4:
    dependencies:
      json-buffer: 3.0.1

  kleur@3.0.3: {}

  kleur@4.1.5: {}

  kolorist@1.8.0: {}

  levn@0.4.1:
    dependencies:
      prelude-ls: 1.2.1
      type-check: 0.4.0

  lightningcss-darwin-arm64@1.29.3:
    optional: true

  lightningcss-darwin-x64@1.29.3:
    optional: true

  lightningcss-freebsd-x64@1.29.3:
    optional: true

  lightningcss-linux-arm-gnueabihf@1.29.3:
    optional: true

  lightningcss-linux-arm64-gnu@1.29.3:
    optional: true

  lightningcss-linux-arm64-musl@1.29.3:
    optional: true

  lightningcss-linux-x64-gnu@1.29.3:
    optional: true

  lightningcss-linux-x64-musl@1.29.3:
    optional: true

  lightningcss-win32-arm64-msvc@1.29.3:
    optional: true

  lightningcss-win32-x64-msvc@1.29.3:
    optional: true

  lightningcss@1.29.3:
    dependencies:
      detect-libc: 2.0.4
    optionalDependencies:
      lightningcss-darwin-arm64: 1.29.3
      lightningcss-darwin-x64: 1.29.3
      lightningcss-freebsd-x64: 1.29.3
      lightningcss-linux-arm-gnueabihf: 1.29.3
      lightningcss-linux-arm64-gnu: 1.29.3
      lightningcss-linux-arm64-musl: 1.29.3
      lightningcss-linux-x64-gnu: 1.29.3
      lightningcss-linux-x64-musl: 1.29.3
      lightningcss-win32-arm64-msvc: 1.29.3
      lightningcss-win32-x64-msvc: 1.29.3

  lilconfig@3.1.3: {}

  linkify-it@5.0.0:
    dependencies:
      uc.micro: 2.1.0

  lint-staged@16.1.0:
    dependencies:
      chalk: 5.4.1
      commander: 14.0.0
      debug: 4.4.1
      lilconfig: 3.1.3
      listr2: 8.3.3
      micromatch: 4.0.8
      nano-spawn: 1.0.2
      pidtree: 0.6.0
      string-argv: 0.3.2
      yaml: 2.8.0
    transitivePeerDependencies:
      - supports-color

  listr2@8.3.3:
    dependencies:
      cli-truncate: 4.0.0
      colorette: 2.0.20
      eventemitter3: 5.0.1
      log-update: 6.1.0
      rfdc: 1.4.1
      wrap-ansi: 9.0.0

  local-pkg@1.1.1:
    dependencies:
      mlly: 1.7.4
      pkg-types: 2.1.0
      quansync: 0.2.10

  locate-path@6.0.0:
    dependencies:
      p-locate: 5.0.0

  lodash.merge@4.6.2: {}

  lodash@4.17.21: {}

  log-update@6.1.0:
    dependencies:
      ansi-escapes: 7.0.0
      cli-cursor: 5.0.0
      slice-ansi: 7.1.0
      strip-ansi: 7.1.0
      wrap-ansi: 9.0.0

  longest-streak@3.1.0: {}

  loupe@3.1.3:
    optional: true

  lower-case@2.0.2:
    dependencies:
      tslib: 2.8.1

  lru-cache@10.4.3: {}

  magic-string@0.30.17:
    dependencies:
      '@jridgewell/sourcemap-codec': 1.5.0

  magicast@0.3.5:
    dependencies:
      '@babel/parser': 7.27.3
      '@babel/types': 7.27.3
      source-map-js: 1.2.1

  markdown-extensions@2.0.0: {}

  markdown-it@14.1.0:
    dependencies:
      argparse: 2.0.1
      entities: 4.5.0
      linkify-it: 5.0.0
      mdurl: 2.0.0
      punycode.js: 2.3.1
      uc.micro: 2.1.0

  markdown-table@3.0.4: {}

  mdast-util-definitions@6.0.0:
    dependencies:
      '@types/mdast': 4.0.4
      '@types/unist': 3.0.3
      unist-util-visit: 5.0.0

  mdast-util-directive@3.1.0:
    dependencies:
      '@types/mdast': 4.0.4
      '@types/unist': 3.0.3
      ccount: 2.0.1
      devlop: 1.1.0
      mdast-util-from-markdown: 2.0.2
      mdast-util-to-markdown: 2.1.2
      parse-entities: 4.0.2
      stringify-entities: 4.0.4
      unist-util-visit-parents: 6.0.1
    transitivePeerDependencies:
      - supports-color

  mdast-util-find-and-replace@3.0.2:
    dependencies:
      '@types/mdast': 4.0.4
      escape-string-regexp: 5.0.0
      unist-util-is: 6.0.0
      unist-util-visit-parents: 6.0.1

  mdast-util-from-markdown@2.0.2:
    dependencies:
      '@types/mdast': 4.0.4
      '@types/unist': 3.0.3
      decode-named-character-reference: 1.1.0
      devlop: 1.1.0
      mdast-util-to-string: 4.0.0
      micromark: 4.0.2
      micromark-util-decode-numeric-character-reference: 2.0.2
      micromark-util-decode-string: 2.0.1
      micromark-util-normalize-identifier: 2.0.1
      micromark-util-symbol: 2.0.1
      micromark-util-types: 2.0.2
      unist-util-stringify-position: 4.0.0
    transitivePeerDependencies:
      - supports-color

  mdast-util-frontmatter@2.0.1:
    dependencies:
      '@types/mdast': 4.0.4
      devlop: 1.1.0
      escape-string-regexp: 5.0.0
      mdast-util-from-markdown: 2.0.2
      mdast-util-to-markdown: 2.1.2
      micromark-extension-frontmatter: 2.0.0
    transitivePeerDependencies:
      - supports-color

  mdast-util-gfm-autolink-literal@2.0.1:
    dependencies:
      '@types/mdast': 4.0.4
      ccount: 2.0.1
      devlop: 1.1.0
      mdast-util-find-and-replace: 3.0.2
      micromark-util-character: 2.1.1

  mdast-util-gfm-footnote@2.1.0:
    dependencies:
      '@types/mdast': 4.0.4
      devlop: 1.1.0
      mdast-util-from-markdown: 2.0.2
      mdast-util-to-markdown: 2.1.2
      micromark-util-normalize-identifier: 2.0.1
    transitivePeerDependencies:
      - supports-color

  mdast-util-gfm-strikethrough@2.0.0:
    dependencies:
      '@types/mdast': 4.0.4
      mdast-util-from-markdown: 2.0.2
      mdast-util-to-markdown: 2.1.2
    transitivePeerDependencies:
      - supports-color

  mdast-util-gfm-table@2.0.0:
    dependencies:
      '@types/mdast': 4.0.4
      devlop: 1.1.0
      markdown-table: 3.0.4
      mdast-util-from-markdown: 2.0.2
      mdast-util-to-markdown: 2.1.2
    transitivePeerDependencies:
      - supports-color

  mdast-util-gfm-task-list-item@2.0.0:
    dependencies:
      '@types/mdast': 4.0.4
      devlop: 1.1.0
      mdast-util-from-markdown: 2.0.2
      mdast-util-to-markdown: 2.1.2
    transitivePeerDependencies:
      - supports-color

  mdast-util-gfm@3.1.0:
    dependencies:
      mdast-util-from-markdown: 2.0.2
      mdast-util-gfm-autolink-literal: 2.0.1
      mdast-util-gfm-footnote: 2.1.0
      mdast-util-gfm-strikethrough: 2.0.0
      mdast-util-gfm-table: 2.0.0
      mdast-util-gfm-task-list-item: 2.0.0
      mdast-util-to-markdown: 2.1.2
    transitivePeerDependencies:
      - supports-color

  mdast-util-math@3.0.0:
    dependencies:
      '@types/hast': 3.0.4
      '@types/mdast': 4.0.4
      devlop: 1.1.0
      longest-streak: 3.1.0
      mdast-util-from-markdown: 2.0.2
      mdast-util-to-markdown: 2.1.2
      unist-util-remove-position: 5.0.0
    transitivePeerDependencies:
      - supports-color

  mdast-util-mdx-expression@2.0.1:
    dependencies:
      '@types/estree-jsx': 1.0.5
      '@types/hast': 3.0.4
      '@types/mdast': 4.0.4
      devlop: 1.1.0
      mdast-util-from-markdown: 2.0.2
      mdast-util-to-markdown: 2.1.2
    transitivePeerDependencies:
      - supports-color

  mdast-util-mdx-jsx@3.2.0:
    dependencies:
      '@types/estree-jsx': 1.0.5
      '@types/hast': 3.0.4
      '@types/mdast': 4.0.4
      '@types/unist': 3.0.3
      ccount: 2.0.1
      devlop: 1.1.0
      mdast-util-from-markdown: 2.0.2
      mdast-util-to-markdown: 2.1.2
      parse-entities: 4.0.2
      stringify-entities: 4.0.4
      unist-util-stringify-position: 4.0.0
      vfile-message: 4.0.2
    transitivePeerDependencies:
      - supports-color

  mdast-util-mdx@3.0.0:
    dependencies:
      mdast-util-from-markdown: 2.0.2
      mdast-util-mdx-expression: 2.0.1
      mdast-util-mdx-jsx: 3.2.0
      mdast-util-mdxjs-esm: 2.0.1
      mdast-util-to-markdown: 2.1.2
    transitivePeerDependencies:
      - supports-color

  mdast-util-mdxjs-esm@2.0.1:
    dependencies:
      '@types/estree-jsx': 1.0.5
      '@types/hast': 3.0.4
      '@types/mdast': 4.0.4
      devlop: 1.1.0
      mdast-util-from-markdown: 2.0.2
      mdast-util-to-markdown: 2.1.2
    transitivePeerDependencies:
      - supports-color

  mdast-util-phrasing@4.1.0:
    dependencies:
      '@types/mdast': 4.0.4
      unist-util-is: 6.0.0

  mdast-util-to-hast@13.2.0:
    dependencies:
      '@types/hast': 3.0.4
      '@types/mdast': 4.0.4
      '@ungap/structured-clone': 1.3.0
      devlop: 1.1.0
      micromark-util-sanitize-uri: 2.0.1
      trim-lines: 3.0.1
      unist-util-position: 5.0.0
      unist-util-visit: 5.0.0
      vfile: 6.0.3

  mdast-util-to-markdown@2.1.2:
    dependencies:
      '@types/mdast': 4.0.4
      '@types/unist': 3.0.3
      longest-streak: 3.1.0
      mdast-util-phrasing: 4.1.0
      mdast-util-to-string: 4.0.0
      micromark-util-classify-character: 2.0.1
      micromark-util-decode-string: 2.0.1
      unist-util-visit: 5.0.0
      zwitch: 2.0.4

  mdast-util-to-string@4.0.0:
    dependencies:
      '@types/mdast': 4.0.4

  mdn-data@2.0.28: {}

  mdn-data@2.0.30: {}

  mdn-data@2.12.2: {}

  mdurl@2.0.0: {}

  merge2@1.4.1: {}

  micromark-core-commonmark@2.0.3:
    dependencies:
      decode-named-character-reference: 1.1.0
      devlop: 1.1.0
      micromark-factory-destination: 2.0.1
      micromark-factory-label: 2.0.1
      micromark-factory-space: 2.0.1
      micromark-factory-title: 2.0.1
      micromark-factory-whitespace: 2.0.1
      micromark-util-character: 2.1.1
      micromark-util-chunked: 2.0.1
      micromark-util-classify-character: 2.0.1
      micromark-util-html-tag-name: 2.0.1
      micromark-util-normalize-identifier: 2.0.1
      micromark-util-resolve-all: 2.0.1
      micromark-util-subtokenize: 2.1.0
      micromark-util-symbol: 2.0.1
      micromark-util-types: 2.0.2

  micromark-extension-directive@4.0.0:
    dependencies:
      devlop: 1.1.0
      micromark-factory-space: 2.0.1
      micromark-factory-whitespace: 2.0.1
      micromark-util-character: 2.1.1
      micromark-util-symbol: 2.0.1
      micromark-util-types: 2.0.2
      parse-entities: 4.0.2

  micromark-extension-frontmatter@2.0.0:
    dependencies:
      fault: 2.0.1
      micromark-util-character: 2.1.1
      micromark-util-symbol: 2.0.1
      micromark-util-types: 2.0.2

  micromark-extension-gfm-autolink-literal@2.1.0:
    dependencies:
      micromark-util-character: 2.1.1
      micromark-util-sanitize-uri: 2.0.1
      micromark-util-symbol: 2.0.1
      micromark-util-types: 2.0.2

  micromark-extension-gfm-footnote@2.1.0:
    dependencies:
      devlop: 1.1.0
      micromark-core-commonmark: 2.0.3
      micromark-factory-space: 2.0.1
      micromark-util-character: 2.1.1
      micromark-util-normalize-identifier: 2.0.1
      micromark-util-sanitize-uri: 2.0.1
      micromark-util-symbol: 2.0.1
      micromark-util-types: 2.0.2

  micromark-extension-gfm-strikethrough@2.1.0:
    dependencies:
      devlop: 1.1.0
      micromark-util-chunked: 2.0.1
      micromark-util-classify-character: 2.0.1
      micromark-util-resolve-all: 2.0.1
      micromark-util-symbol: 2.0.1
      micromark-util-types: 2.0.2

  micromark-extension-gfm-table@2.1.1:
    dependencies:
      devlop: 1.1.0
      micromark-factory-space: 2.0.1
      micromark-util-character: 2.1.1
      micromark-util-symbol: 2.0.1
      micromark-util-types: 2.0.2

  micromark-extension-gfm-tagfilter@2.0.0:
    dependencies:
      micromark-util-types: 2.0.2

  micromark-extension-gfm-task-list-item@2.1.0:
    dependencies:
      devlop: 1.1.0
      micromark-factory-space: 2.0.1
      micromark-util-character: 2.1.1
      micromark-util-symbol: 2.0.1
      micromark-util-types: 2.0.2

  micromark-extension-gfm@3.0.0:
    dependencies:
      micromark-extension-gfm-autolink-literal: 2.1.0
      micromark-extension-gfm-footnote: 2.1.0
      micromark-extension-gfm-strikethrough: 2.1.0
      micromark-extension-gfm-table: 2.1.1
      micromark-extension-gfm-tagfilter: 2.0.0
      micromark-extension-gfm-task-list-item: 2.1.0
      micromark-util-combine-extensions: 2.0.1
      micromark-util-types: 2.0.2

  micromark-extension-math@3.1.0:
    dependencies:
      '@types/katex': 0.16.7
      devlop: 1.1.0
      katex: 0.16.22
      micromark-factory-space: 2.0.1
      micromark-util-character: 2.1.1
      micromark-util-symbol: 2.0.1
      micromark-util-types: 2.0.2

  micromark-extension-mdx-expression@3.0.1:
    dependencies:
      '@types/estree': 1.0.7
      devlop: 1.1.0
      micromark-factory-mdx-expression: 2.0.3
      micromark-factory-space: 2.0.1
      micromark-util-character: 2.1.1
      micromark-util-events-to-acorn: 2.0.3
      micromark-util-symbol: 2.0.1
      micromark-util-types: 2.0.2

  micromark-extension-mdx-jsx@3.0.2:
    dependencies:
      '@types/estree': 1.0.7
      devlop: 1.1.0
      estree-util-is-identifier-name: 3.0.0
      micromark-factory-mdx-expression: 2.0.3
      micromark-factory-space: 2.0.1
      micromark-util-character: 2.1.1
      micromark-util-events-to-acorn: 2.0.3
      micromark-util-symbol: 2.0.1
      micromark-util-types: 2.0.2
      vfile-message: 4.0.2

  micromark-extension-mdx-md@2.0.0:
    dependencies:
      micromark-util-types: 2.0.2

  micromark-extension-mdxjs-esm@3.0.0:
    dependencies:
      '@types/estree': 1.0.7
      devlop: 1.1.0
      micromark-core-commonmark: 2.0.3
      micromark-util-character: 2.1.1
      micromark-util-events-to-acorn: 2.0.3
      micromark-util-symbol: 2.0.1
      micromark-util-types: 2.0.2
      unist-util-position-from-estree: 2.0.0
      vfile-message: 4.0.2

  micromark-extension-mdxjs@3.0.0:
    dependencies:
      acorn: 8.14.1
      acorn-jsx: 5.3.2(acorn@8.14.1)
      micromark-extension-mdx-expression: 3.0.1
      micromark-extension-mdx-jsx: 3.0.2
      micromark-extension-mdx-md: 2.0.0
      micromark-extension-mdxjs-esm: 3.0.0
      micromark-util-combine-extensions: 2.0.1
      micromark-util-types: 2.0.2

  micromark-factory-destination@2.0.1:
    dependencies:
      micromark-util-character: 2.1.1
      micromark-util-symbol: 2.0.1
      micromark-util-types: 2.0.2

  micromark-factory-label@2.0.1:
    dependencies:
      devlop: 1.1.0
      micromark-util-character: 2.1.1
      micromark-util-symbol: 2.0.1
      micromark-util-types: 2.0.2

  micromark-factory-mdx-expression@2.0.3:
    dependencies:
      '@types/estree': 1.0.7
      devlop: 1.1.0
      micromark-factory-space: 2.0.1
      micromark-util-character: 2.1.1
      micromark-util-events-to-acorn: 2.0.3
      micromark-util-symbol: 2.0.1
      micromark-util-types: 2.0.2
      unist-util-position-from-estree: 2.0.0
      vfile-message: 4.0.2

  micromark-factory-space@2.0.1:
    dependencies:
      micromark-util-character: 2.1.1
      micromark-util-types: 2.0.2

  micromark-factory-title@2.0.1:
    dependencies:
      micromark-factory-space: 2.0.1
      micromark-util-character: 2.1.1
      micromark-util-symbol: 2.0.1
      micromark-util-types: 2.0.2

  micromark-factory-whitespace@2.0.1:
    dependencies:
      micromark-factory-space: 2.0.1
      micromark-util-character: 2.1.1
      micromark-util-symbol: 2.0.1
      micromark-util-types: 2.0.2

  micromark-util-character@2.1.1:
    dependencies:
      micromark-util-symbol: 2.0.1
      micromark-util-types: 2.0.2

  micromark-util-chunked@2.0.1:
    dependencies:
      micromark-util-symbol: 2.0.1

  micromark-util-classify-character@2.0.1:
    dependencies:
      micromark-util-character: 2.1.1
      micromark-util-symbol: 2.0.1
      micromark-util-types: 2.0.2

  micromark-util-combine-extensions@2.0.1:
    dependencies:
      micromark-util-chunked: 2.0.1
      micromark-util-types: 2.0.2

  micromark-util-decode-numeric-character-reference@2.0.2:
    dependencies:
      micromark-util-symbol: 2.0.1

  micromark-util-decode-string@2.0.1:
    dependencies:
      decode-named-character-reference: 1.1.0
      micromark-util-character: 2.1.1
      micromark-util-decode-numeric-character-reference: 2.0.2
      micromark-util-symbol: 2.0.1

  micromark-util-encode@2.0.1: {}

  micromark-util-events-to-acorn@2.0.3:
    dependencies:
      '@types/estree': 1.0.7
      '@types/unist': 3.0.3
      devlop: 1.1.0
      estree-util-visit: 2.0.0
      micromark-util-symbol: 2.0.1
      micromark-util-types: 2.0.2
      vfile-message: 4.0.2

  micromark-util-html-tag-name@2.0.1: {}

  micromark-util-normalize-identifier@2.0.1:
    dependencies:
      micromark-util-symbol: 2.0.1

  micromark-util-resolve-all@2.0.1:
    dependencies:
      micromark-util-types: 2.0.2

  micromark-util-sanitize-uri@2.0.1:
    dependencies:
      micromark-util-character: 2.1.1
      micromark-util-encode: 2.0.1
      micromark-util-symbol: 2.0.1

  micromark-util-subtokenize@2.1.0:
    dependencies:
      devlop: 1.1.0
      micromark-util-chunked: 2.0.1
      micromark-util-symbol: 2.0.1
      micromark-util-types: 2.0.2

  micromark-util-symbol@2.0.1: {}

  micromark-util-types@2.0.2: {}

  micromark@4.0.2:
    dependencies:
      '@types/debug': 4.1.12
      debug: 4.4.1
      decode-named-character-reference: 1.1.0
      devlop: 1.1.0
      micromark-core-commonmark: 2.0.3
      micromark-factory-space: 2.0.1
      micromark-util-character: 2.1.1
      micromark-util-chunked: 2.0.1
      micromark-util-combine-extensions: 2.0.1
      micromark-util-decode-numeric-character-reference: 2.0.2
      micromark-util-encode: 2.0.1
      micromark-util-normalize-identifier: 2.0.1
      micromark-util-resolve-all: 2.0.1
      micromark-util-sanitize-uri: 2.0.1
      micromark-util-subtokenize: 2.1.0
      micromark-util-symbol: 2.0.1
      micromark-util-types: 2.0.2
    transitivePeerDependencies:
      - supports-color

  micromatch@4.0.8:
    dependencies:
      braces: 3.0.3
      picomatch: 2.3.1

  mimic-function@5.0.1: {}

  min-indent@1.0.1: {}

  minimatch@10.0.1:
    dependencies:
      brace-expansion: 2.0.1

  minimatch@3.1.2:
    dependencies:
      brace-expansion: 1.1.11

  minimatch@9.0.5:
    dependencies:
      brace-expansion: 2.0.1

  mlly@1.7.4:
    dependencies:
      acorn: 8.14.1
      pathe: 2.0.3
      pkg-types: 1.3.1
      ufo: 1.6.1

  mrmime@2.0.1: {}

  ms@2.1.3: {}

  muggle-string@0.4.1: {}

  nano-spawn@1.0.2: {}

  nanoid@3.3.11: {}

  napi-postinstall@0.2.4: {}

  natural-compare@1.4.0: {}

  natural-orderby@5.0.0: {}

  neotraverse@0.6.18: {}

  nlcst-to-string@4.0.0:
    dependencies:
      '@types/nlcst': 2.0.3

  no-case@3.0.4:
    dependencies:
      lower-case: 2.0.2
      tslib: 2.8.1

  node-fetch-native@1.6.6: {}

  node-fetch@2.7.0:
    dependencies:
      whatwg-url: 5.0.0

  node-html-parser@7.0.1:
    dependencies:
      css-select: 5.1.0
      he: 1.2.0

  node-mock-http@1.0.0: {}

  node-releases@2.0.19: {}

  normalize-path@3.0.0: {}

  nth-check@2.1.1:
    dependencies:
      boolbase: 1.0.0

  ofetch@1.4.1:
    dependencies:
      destr: 2.0.5
      node-fetch-native: 1.6.6
      ufo: 1.6.1

  ohash@2.0.11: {}

  onetime@7.0.0:
    dependencies:
      mimic-function: 5.0.1

  oniguruma-parser@0.12.1: {}

  oniguruma-to-es@4.3.3:
    dependencies:
      oniguruma-parser: 0.12.1
      regex: 6.0.1
      regex-recursion: 6.0.2

  optionator@0.9.4:
    dependencies:
      deep-is: 0.1.4
      fast-levenshtein: 2.0.6
      levn: 0.4.1
      prelude-ls: 1.2.1
      type-check: 0.4.0
      word-wrap: 1.2.5

  p-limit@3.1.0:
    dependencies:
      yocto-queue: 0.1.0

  p-limit@6.2.0:
    dependencies:
      yocto-queue: 1.2.1

  p-locate@5.0.0:
    dependencies:
      p-limit: 3.1.0

  p-queue@8.1.0:
    dependencies:
      eventemitter3: 5.0.1
      p-timeout: 6.1.4

  p-timeout@6.1.4: {}

  package-manager-detector@1.3.0: {}

  pako@0.2.9: {}

  param-case@3.0.4:
    dependencies:
      dot-case: 3.0.4
      tslib: 2.8.1

  parent-module@1.0.1:
    dependencies:
      callsites: 3.1.0

  parse-entities@4.0.2:
    dependencies:
      '@types/unist': 2.0.11
      character-entities-legacy: 3.0.0
      character-reference-invalid: 2.0.1
      decode-named-character-reference: 1.1.0
      is-alphanumerical: 2.0.1
      is-decimal: 2.0.1
      is-hexadecimal: 2.0.1

  parse-gitignore@2.0.0: {}

  parse-imports-exports@0.2.4:
    dependencies:
      parse-statements: 1.0.11

  parse-latin@7.0.0:
    dependencies:
      '@types/nlcst': 2.0.3
      '@types/unist': 3.0.3
      nlcst-to-string: 4.0.0
      unist-util-modify-children: 4.0.0
      unist-util-visit-children: 3.0.0
      vfile: 6.0.3

  parse-srcset@1.0.2: {}

  parse-statements@1.0.11: {}

  parse5@7.3.0:
    dependencies:
      entities: 6.0.0

  pascal-case@3.1.2:
    dependencies:
      no-case: 3.0.4
      tslib: 2.8.1

  path-browserify@1.0.1: {}

  path-exists@4.0.0: {}

  path-key@3.1.1: {}

  path-parse@1.0.7: {}

  pathe@2.0.3: {}

  pathval@2.0.0:
    optional: true

  perfect-debounce@1.0.0: {}

  photoswipe@5.4.4: {}

  picocolors@1.1.1: {}

  picomatch@2.3.1: {}

  picomatch@4.0.2: {}

  pidtree@0.6.0: {}

  pkg-types@1.3.1:
    dependencies:
      confbox: 0.1.8
      mlly: 1.7.4
      pathe: 2.0.3

  pkg-types@2.1.0:
    dependencies:
      confbox: 0.2.2
      exsolve: 1.0.5
      pathe: 2.0.3

  pluralize@8.0.0: {}

  pnpm-workspace-yaml@0.3.1:
    dependencies:
      yaml: 2.8.0

  postcss-selector-parser@6.1.2:
    dependencies:
      cssesc: 3.0.0
      util-deprecate: 1.0.2

  postcss-selector-parser@7.1.0:
    dependencies:
      cssesc: 3.0.0
      util-deprecate: 1.0.2

  postcss@8.5.3:
    dependencies:
      nanoid: 3.3.11
      picocolors: 1.1.1
      source-map-js: 1.2.1

  prelude-ls@1.2.1: {}

  prettier@2.8.7:
    optional: true

  prismjs@1.30.0: {}

  prompts@2.4.2:
    dependencies:
      kleur: 3.0.3
      sisteransi: 1.0.5

  property-information@6.5.0: {}

  property-information@7.1.0: {}

  punycode.js@2.3.1: {}

  punycode@2.3.1: {}

  quansync@0.2.10: {}

  queue-microtask@1.2.3: {}

  radix3@1.1.2: {}

  readdirp@3.6.0:
    dependencies:
      picomatch: 2.3.1

  readdirp@4.1.2: {}

  reading-time@1.5.0: {}

  recma-build-jsx@1.0.0:
    dependencies:
      '@types/estree': 1.0.7
      estree-util-build-jsx: 3.0.1
      vfile: 6.0.3

  recma-jsx@1.0.0(acorn@8.14.1):
    dependencies:
      acorn-jsx: 5.3.2(acorn@8.14.1)
      estree-util-to-js: 2.0.0
      recma-parse: 1.0.0
      recma-stringify: 1.0.0
      unified: 11.0.5
    transitivePeerDependencies:
      - acorn

  recma-parse@1.0.0:
    dependencies:
      '@types/estree': 1.0.7
      esast-util-from-js: 2.0.1
      unified: 11.0.5
      vfile: 6.0.3

  recma-stringify@1.0.0:
    dependencies:
      '@types/estree': 1.0.7
      estree-util-to-js: 2.0.0
      unified: 11.0.5
      vfile: 6.0.3

  refa@0.12.1:
    dependencies:
      '@eslint-community/regexpp': 4.12.1

  regex-recursion@6.0.2:
    dependencies:
      regex-utilities: 2.3.0

  regex-utilities@2.3.0: {}

  regex@6.0.1:
    dependencies:
      regex-utilities: 2.3.0

  regexp-ast-analysis@0.7.1:
    dependencies:
      '@eslint-community/regexpp': 4.12.1
      refa: 0.12.1

  regexp-tree@0.1.27: {}

  regjsparser@0.12.0:
    dependencies:
      jsesc: 3.0.2

  rehype-autolink-headings@7.1.0:
    dependencies:
      '@types/hast': 3.0.4
      '@ungap/structured-clone': 1.3.0
      hast-util-heading-rank: 3.0.0
      hast-util-is-element: 3.0.0
      unified: 11.0.5
      unist-util-visit: 5.0.0

  rehype-external-links@3.0.0:
    dependencies:
      '@types/hast': 3.0.4
      '@ungap/structured-clone': 1.3.0
      hast-util-is-element: 3.0.0
      is-absolute-url: 4.0.1
      space-separated-tokens: 2.0.2
      unist-util-visit: 5.0.0

  rehype-katex@7.0.1:
    dependencies:
      '@types/hast': 3.0.4
      '@types/katex': 0.16.7
      hast-util-from-html-isomorphic: 2.0.0
      hast-util-to-text: 4.0.2
      katex: 0.16.22
      unist-util-visit-parents: 6.0.1
      vfile: 6.0.3

  rehype-parse@9.0.1:
    dependencies:
      '@types/hast': 3.0.4
      hast-util-from-html: 2.0.3
      unified: 11.0.5

  rehype-raw@7.0.0:
    dependencies:
      '@types/hast': 3.0.4
      hast-util-raw: 9.1.0
      vfile: 6.0.3

  rehype-recma@1.0.0:
    dependencies:
      '@types/estree': 1.0.7
      '@types/hast': 3.0.4
      hast-util-to-estree: 3.1.3
    transitivePeerDependencies:
      - supports-color

  rehype-slug@6.0.0:
    dependencies:
      '@types/hast': 3.0.4
      github-slugger: 2.0.0
      hast-util-heading-rank: 3.0.0
      hast-util-to-string: 3.0.1
      unist-util-visit: 5.0.0

  rehype-stringify@10.0.1:
    dependencies:
      '@types/hast': 3.0.4
      hast-util-to-html: 9.0.5
      unified: 11.0.5

  rehype@13.0.2:
    dependencies:
      '@types/hast': 3.0.4
      rehype-parse: 9.0.1
      rehype-stringify: 10.0.1
      unified: 11.0.5

  relateurl@0.2.7: {}

  remark-directive@4.0.0:
    dependencies:
      '@types/mdast': 4.0.4
      mdast-util-directive: 3.1.0
      micromark-extension-directive: 4.0.0
      unified: 11.0.5
    transitivePeerDependencies:
      - supports-color

  remark-gfm@4.0.1:
    dependencies:
      '@types/mdast': 4.0.4
      mdast-util-gfm: 3.1.0
      micromark-extension-gfm: 3.0.0
      remark-parse: 11.0.0
      remark-stringify: 11.0.0
      unified: 11.0.5
    transitivePeerDependencies:
      - supports-color

  remark-math@6.0.0:
    dependencies:
      '@types/mdast': 4.0.4
      mdast-util-math: 3.0.0
      micromark-extension-math: 3.1.0
      unified: 11.0.5
    transitivePeerDependencies:
      - supports-color

  remark-mdx@3.1.0:
    dependencies:
      mdast-util-mdx: 3.0.0
      micromark-extension-mdxjs: 3.0.0
    transitivePeerDependencies:
      - supports-color

  remark-parse@11.0.0:
    dependencies:
      '@types/mdast': 4.0.4
      mdast-util-from-markdown: 2.0.2
      micromark-util-types: 2.0.2
      unified: 11.0.5
    transitivePeerDependencies:
      - supports-color

  remark-rehype@11.1.2:
    dependencies:
      '@types/hast': 3.0.4
      '@types/mdast': 4.0.4
      mdast-util-to-hast: 13.2.0
      unified: 11.0.5
      vfile: 6.0.3

  remark-smartypants@3.0.2:
    dependencies:
      retext: 9.0.0
      retext-smartypants: 6.2.0
      unified: 11.0.5
      unist-util-visit: 5.0.0

  remark-stringify@11.0.0:
    dependencies:
      '@types/mdast': 4.0.4
      mdast-util-to-markdown: 2.1.2
      unified: 11.0.5

  request-light@0.5.8: {}

  request-light@0.7.0: {}

  require-directory@2.1.1: {}

  require-from-string@2.0.2: {}

  resolve-from@4.0.0: {}

  resolve-pkg-maps@1.0.0: {}

  resolve@1.22.10:
    dependencies:
      is-core-module: 2.16.1
      path-parse: 1.0.7
      supports-preserve-symlinks-flag: 1.0.0

  restore-cursor@5.1.0:
    dependencies:
      onetime: 7.0.0
      signal-exit: 4.1.0

  restructure@3.0.2: {}

  retext-latin@4.0.0:
    dependencies:
      '@types/nlcst': 2.0.3
      parse-latin: 7.0.0
      unified: 11.0.5

  retext-smartypants@6.2.0:
    dependencies:
      '@types/nlcst': 2.0.3
      nlcst-to-string: 4.0.0
      unist-util-visit: 5.0.0

  retext-stringify@4.0.0:
    dependencies:
      '@types/nlcst': 2.0.3
      nlcst-to-string: 4.0.0
      unified: 11.0.5

  retext@9.0.0:
    dependencies:
      '@types/nlcst': 2.0.3
      retext-latin: 4.0.0
      retext-stringify: 4.0.0
      unified: 11.0.5

  reusify@1.1.0: {}

  rfdc@1.4.1: {}

  rollup@4.41.1:
    dependencies:
      '@types/estree': 1.0.7
    optionalDependencies:
      '@rollup/rollup-android-arm-eabi': 4.41.1
      '@rollup/rollup-android-arm64': 4.41.1
      '@rollup/rollup-darwin-arm64': 4.41.1
      '@rollup/rollup-darwin-x64': 4.41.1
      '@rollup/rollup-freebsd-arm64': 4.41.1
      '@rollup/rollup-freebsd-x64': 4.41.1
      '@rollup/rollup-linux-arm-gnueabihf': 4.41.1
      '@rollup/rollup-linux-arm-musleabihf': 4.41.1
      '@rollup/rollup-linux-arm64-gnu': 4.41.1
      '@rollup/rollup-linux-arm64-musl': 4.41.1
      '@rollup/rollup-linux-loongarch64-gnu': 4.41.1
      '@rollup/rollup-linux-powerpc64le-gnu': 4.41.1
      '@rollup/rollup-linux-riscv64-gnu': 4.41.1
      '@rollup/rollup-linux-riscv64-musl': 4.41.1
      '@rollup/rollup-linux-s390x-gnu': 4.41.1
      '@rollup/rollup-linux-x64-gnu': 4.41.1
      '@rollup/rollup-linux-x64-musl': 4.41.1
      '@rollup/rollup-win32-arm64-msvc': 4.41.1
      '@rollup/rollup-win32-ia32-msvc': 4.41.1
      '@rollup/rollup-win32-x64-msvc': 4.41.1
      fsevents: 2.3.3

  run-parallel@1.2.0:
    dependencies:
      queue-microtask: 1.2.3

  sanitize-html@2.17.0:
    dependencies:
      deepmerge: 4.3.1
      escape-string-regexp: 4.0.0
      htmlparser2: 8.0.2
      is-plain-object: 5.0.0
      parse-srcset: 1.0.2
      postcss: 8.5.3

  sax@1.4.1: {}

  scslre@0.3.0:
    dependencies:
      '@eslint-community/regexpp': 4.12.1
      refa: 0.12.1
      regexp-ast-analysis: 0.7.1

  semver@7.7.2: {}

  sharp@0.33.5:
    dependencies:
      color: 4.2.3
      detect-libc: 2.0.4
      semver: 7.7.2
    optionalDependencies:
      '@img/sharp-darwin-arm64': 0.33.5
      '@img/sharp-darwin-x64': 0.33.5
      '@img/sharp-libvips-darwin-arm64': 1.0.4
      '@img/sharp-libvips-darwin-x64': 1.0.4
      '@img/sharp-libvips-linux-arm': 1.0.5
      '@img/sharp-libvips-linux-arm64': 1.0.4
      '@img/sharp-libvips-linux-s390x': 1.0.4
      '@img/sharp-libvips-linux-x64': 1.0.4
      '@img/sharp-libvips-linuxmusl-arm64': 1.0.4
      '@img/sharp-libvips-linuxmusl-x64': 1.0.4
      '@img/sharp-linux-arm': 0.33.5
      '@img/sharp-linux-arm64': 0.33.5
      '@img/sharp-linux-s390x': 0.33.5
      '@img/sharp-linux-x64': 0.33.5
      '@img/sharp-linuxmusl-arm64': 0.33.5
      '@img/sharp-linuxmusl-x64': 0.33.5
      '@img/sharp-wasm32': 0.33.5
      '@img/sharp-win32-ia32': 0.33.5
      '@img/sharp-win32-x64': 0.33.5

  sharp@0.34.2:
    dependencies:
      color: 4.2.3
      detect-libc: 2.0.4
      semver: 7.7.2
    optionalDependencies:
      '@img/sharp-darwin-arm64': 0.34.2
      '@img/sharp-darwin-x64': 0.34.2
      '@img/sharp-libvips-darwin-arm64': 1.1.0
      '@img/sharp-libvips-darwin-x64': 1.1.0
      '@img/sharp-libvips-linux-arm': 1.1.0
      '@img/sharp-libvips-linux-arm64': 1.1.0
      '@img/sharp-libvips-linux-ppc64': 1.1.0
      '@img/sharp-libvips-linux-s390x': 1.1.0
      '@img/sharp-libvips-linux-x64': 1.1.0
      '@img/sharp-libvips-linuxmusl-arm64': 1.1.0
      '@img/sharp-libvips-linuxmusl-x64': 1.1.0
      '@img/sharp-linux-arm': 0.34.2
      '@img/sharp-linux-arm64': 0.34.2
      '@img/sharp-linux-s390x': 0.34.2
      '@img/sharp-linux-x64': 0.34.2
      '@img/sharp-linuxmusl-arm64': 0.34.2
      '@img/sharp-linuxmusl-x64': 0.34.2
      '@img/sharp-wasm32': 0.34.2
      '@img/sharp-win32-arm64': 0.34.2
      '@img/sharp-win32-ia32': 0.34.2
      '@img/sharp-win32-x64': 0.34.2

  shebang-command@2.0.0:
    dependencies:
      shebang-regex: 3.0.0

  shebang-regex@3.0.0: {}

  shiki@3.4.2:
    dependencies:
      '@shikijs/core': 3.4.2
      '@shikijs/engine-javascript': 3.4.2
      '@shikijs/engine-oniguruma': 3.4.2
      '@shikijs/langs': 3.4.2
      '@shikijs/themes': 3.4.2
      '@shikijs/types': 3.4.2
      '@shikijs/vscode-textmate': 10.0.2
      '@types/hast': 3.0.4

  siginfo@2.0.0:
    optional: true

  signal-exit@4.1.0: {}

  simple-swizzle@0.2.2:
    dependencies:
      is-arrayish: 0.3.2

  sirv@3.0.1:
    dependencies:
      '@polka/url': 1.0.0-next.29
      mrmime: 2.0.1
      totalist: 3.0.1

  sisteransi@1.0.5: {}

  sitemap@8.0.0:
    dependencies:
      '@types/node': 17.0.45
      '@types/sax': 1.2.7
      arg: 5.0.2
      sax: 1.4.1

  slice-ansi@5.0.0:
    dependencies:
      ansi-styles: 6.2.1
      is-fullwidth-code-point: 4.0.0

  slice-ansi@7.1.0:
    dependencies:
      ansi-styles: 6.2.1
      is-fullwidth-code-point: 5.0.0

  smol-toml@1.3.4: {}

  source-map-js@1.2.1: {}

  source-map-support@0.5.21:
    dependencies:
      buffer-from: 1.1.2
      source-map: 0.6.1

  source-map@0.6.1: {}

  source-map@0.7.4: {}

  space-separated-tokens@2.0.2: {}

  spdx-exceptions@2.5.0: {}

  spdx-expression-parse@4.0.0:
    dependencies:
      spdx-exceptions: 2.5.0
      spdx-license-ids: 3.0.21

  spdx-license-ids@3.0.21: {}

  stable-hash@0.0.5: {}

  stackback@0.0.2:
    optional: true

  std-env@3.9.0:
    optional: true

  stream-replace-string@2.0.0: {}

  string-argv@0.3.2: {}

  string-width@4.2.3:
    dependencies:
      emoji-regex: 8.0.0
      is-fullwidth-code-point: 3.0.0
      strip-ansi: 6.0.1

  string-width@7.2.0:
    dependencies:
      emoji-regex: 10.4.0
      get-east-asian-width: 1.3.0
      strip-ansi: 7.1.0

  stringify-entities@4.0.4:
    dependencies:
      character-entities-html4: 2.1.0
      character-entities-legacy: 3.0.0

  strip-ansi@6.0.1:
    dependencies:
      ansi-regex: 5.0.1

  strip-ansi@7.1.0:
    dependencies:
      ansi-regex: 6.1.0

  strip-indent@4.0.0:
    dependencies:
      min-indent: 1.0.1

  strip-json-comments@3.1.1: {}

  style-to-js@1.1.16:
    dependencies:
      style-to-object: 1.0.8

  style-to-object@1.0.8:
    dependencies:
      inline-style-parser: 0.2.4

  supports-color@7.2.0:
    dependencies:
      has-flag: 4.0.0

  supports-preserve-symlinks-flag@1.0.0: {}

  svgo@3.3.2:
    dependencies:
      '@trysound/sax': 0.2.0
      commander: 7.2.0
      css-select: 5.1.0
      css-tree: 2.3.1
      css-what: 6.1.0
      csso: 5.0.5
      picocolors: 1.1.1

  synckit@0.11.6:
    dependencies:
      '@pkgr/core': 0.2.4

  synckit@0.9.2:
    dependencies:
      '@pkgr/core': 0.1.2
      tslib: 2.8.1

  tapable@2.2.2: {}

  terser@5.39.0:
    dependencies:
      '@jridgewell/source-map': 0.3.6
      acorn: 8.14.1
      commander: 2.20.3
      source-map-support: 0.5.21

  tiny-inflate@1.0.3: {}

  tinybench@2.9.0:
    optional: true

  tinyexec@0.3.2: {}

  tinyexec@1.0.1: {}

  tinyglobby@0.2.14:
    dependencies:
      fdir: 6.4.5(picomatch@4.0.2)
      picomatch: 4.0.2

  tinypool@1.0.2:
    optional: true

  tinyrainbow@2.0.0:
    optional: true

  tinyspy@3.0.2:
    optional: true

  to-regex-range@5.0.1:
    dependencies:
      is-number: 7.0.0

  toml-eslint-parser@0.10.0:
    dependencies:
      eslint-visitor-keys: 3.4.3

  totalist@3.0.1: {}

  tr46@0.0.3: {}

  trim-lines@3.0.1: {}

  trough@2.2.0: {}

  ts-api-utils@2.1.0(typescript@5.8.3):
    dependencies:
      typescript: 5.8.3

  tsconfck@3.1.6(typescript@5.8.3):
    optionalDependencies:
      typescript: 5.8.3

  tslib@2.8.1: {}

  tsx@4.19.4:
    dependencies:
      esbuild: 0.25.5
      get-tsconfig: 4.10.1
    optionalDependencies:
      fsevents: 2.3.3

  type-check@0.4.0:
    dependencies:
      prelude-ls: 1.2.1

  type-fest@4.41.0: {}

  typesafe-path@0.2.2: {}

  typescript-auto-import-cache@0.3.6:
    dependencies:
      semver: 7.7.2

  typescript@5.8.3: {}

  uc.micro@2.1.0: {}

  ufo@1.6.1: {}

  ultrahtml@1.6.0: {}

  unconfig@7.3.2:
    dependencies:
      '@quansync/fs': 0.1.3
      defu: 6.1.4
      jiti: 2.4.2
      quansync: 0.2.10

  uncrypto@0.1.3: {}

  undici-types@6.20.0: {}

  undici-types@6.21.0: {}

  unicode-properties@1.4.1:
    dependencies:
      base64-js: 1.5.1
      unicode-trie: 2.0.0

  unicode-trie@2.0.0:
    dependencies:
      pako: 0.2.9
      tiny-inflate: 1.0.3

  unified@11.0.5:
    dependencies:
      '@types/unist': 3.0.3
      bail: 2.0.2
      devlop: 1.1.0
      extend: 3.0.2
      is-plain-obj: 4.1.0
      trough: 2.2.0
      vfile: 6.0.3

  unifont@0.5.0:
    dependencies:
      css-tree: 3.1.0
      ohash: 2.0.11

  unist-util-find-after@5.0.0:
    dependencies:
      '@types/unist': 3.0.3
      unist-util-is: 6.0.0

  unist-util-is@6.0.0:
    dependencies:
      '@types/unist': 3.0.3

  unist-util-modify-children@4.0.0:
    dependencies:
      '@types/unist': 3.0.3
      array-iterate: 2.0.1

  unist-util-position-from-estree@2.0.0:
    dependencies:
      '@types/unist': 3.0.3

  unist-util-position@5.0.0:
    dependencies:
      '@types/unist': 3.0.3

  unist-util-remove-position@5.0.0:
    dependencies:
      '@types/unist': 3.0.3
      unist-util-visit: 5.0.0

  unist-util-stringify-position@4.0.0:
    dependencies:
      '@types/unist': 3.0.3

  unist-util-visit-children@3.0.0:
    dependencies:
      '@types/unist': 3.0.3

  unist-util-visit-parents@6.0.1:
    dependencies:
      '@types/unist': 3.0.3
      unist-util-is: 6.0.0

  unist-util-visit@5.0.0:
    dependencies:
      '@types/unist': 3.0.3
      unist-util-is: 6.0.0
      unist-util-visit-parents: 6.0.1

  unocss-preset-theme@0.14.1(@unocss/core@66.1.2):
    dependencies:
      '@unocss/core': 66.1.2
      '@unocss/rule-utils': 0.63.6

<<<<<<< HEAD
  unocss@66.1.2(postcss@8.5.3)(vite@6.3.5(@types/node@22.15.24)(jiti@2.4.2)(lightningcss@1.29.3)(terser@5.39.0)(tsx@4.19.4)(yaml@2.8.0))(vue@3.5.14(typescript@5.8.3)):
    dependencies:
      '@unocss/astro': 66.1.2(vite@6.3.5(@types/node@22.15.24)(jiti@2.4.2)(lightningcss@1.29.3)(terser@5.39.0)(tsx@4.19.4)(yaml@2.8.0))(vue@3.5.14(typescript@5.8.3))
=======
  unocss@66.1.2(postcss@8.5.3)(vite@6.3.5(@types/node@22.15.23)(jiti@2.4.2)(lightningcss@1.29.3)(terser@5.39.0)(yaml@2.8.0))(vue@3.5.14(typescript@5.8.3)):
    dependencies:
      '@unocss/astro': 66.1.2(vite@6.3.5(@types/node@22.15.23)(jiti@2.4.2)(lightningcss@1.29.3)(terser@5.39.0)(yaml@2.8.0))(vue@3.5.14(typescript@5.8.3))
>>>>>>> 544c8a3a
      '@unocss/cli': 66.1.2
      '@unocss/core': 66.1.2
      '@unocss/postcss': 66.1.2(postcss@8.5.3)
      '@unocss/preset-attributify': 66.1.2
      '@unocss/preset-icons': 66.1.2
      '@unocss/preset-mini': 66.1.2
      '@unocss/preset-tagify': 66.1.2
      '@unocss/preset-typography': 66.1.2
      '@unocss/preset-uno': 66.1.2
      '@unocss/preset-web-fonts': 66.1.2
      '@unocss/preset-wind': 66.1.2
      '@unocss/preset-wind3': 66.1.2
      '@unocss/preset-wind4': 66.1.2
      '@unocss/transformer-attributify-jsx': 66.1.2
      '@unocss/transformer-compile-class': 66.1.2
      '@unocss/transformer-directives': 66.1.2
      '@unocss/transformer-variant-group': 66.1.2
<<<<<<< HEAD
      '@unocss/vite': 66.1.2(vite@6.3.5(@types/node@22.15.24)(jiti@2.4.2)(lightningcss@1.29.3)(terser@5.39.0)(tsx@4.19.4)(yaml@2.8.0))(vue@3.5.14(typescript@5.8.3))
    optionalDependencies:
      vite: 6.3.5(@types/node@22.15.24)(jiti@2.4.2)(lightningcss@1.29.3)(terser@5.39.0)(tsx@4.19.4)(yaml@2.8.0)
=======
      '@unocss/vite': 66.1.2(vite@6.3.5(@types/node@22.15.23)(jiti@2.4.2)(lightningcss@1.29.3)(terser@5.39.0)(yaml@2.8.0))(vue@3.5.14(typescript@5.8.3))
    optionalDependencies:
      vite: 6.3.5(@types/node@22.15.23)(jiti@2.4.2)(lightningcss@1.29.3)(terser@5.39.0)(yaml@2.8.0)
>>>>>>> 544c8a3a
    transitivePeerDependencies:
      - postcss
      - supports-color
      - vue

  unplugin-utils@0.2.4:
    dependencies:
      pathe: 2.0.3
      picomatch: 4.0.2

<<<<<<< HEAD
  unrs-resolver@1.7.6:
    dependencies:
      napi-postinstall: 0.2.4
    optionalDependencies:
      '@unrs/resolver-binding-darwin-arm64': 1.7.6
      '@unrs/resolver-binding-darwin-x64': 1.7.6
      '@unrs/resolver-binding-freebsd-x64': 1.7.6
      '@unrs/resolver-binding-linux-arm-gnueabihf': 1.7.6
      '@unrs/resolver-binding-linux-arm-musleabihf': 1.7.6
      '@unrs/resolver-binding-linux-arm64-gnu': 1.7.6
      '@unrs/resolver-binding-linux-arm64-musl': 1.7.6
      '@unrs/resolver-binding-linux-ppc64-gnu': 1.7.6
      '@unrs/resolver-binding-linux-riscv64-gnu': 1.7.6
      '@unrs/resolver-binding-linux-riscv64-musl': 1.7.6
      '@unrs/resolver-binding-linux-s390x-gnu': 1.7.6
      '@unrs/resolver-binding-linux-x64-gnu': 1.7.6
      '@unrs/resolver-binding-linux-x64-musl': 1.7.6
      '@unrs/resolver-binding-wasm32-wasi': 1.7.6
      '@unrs/resolver-binding-win32-arm64-msvc': 1.7.6
      '@unrs/resolver-binding-win32-ia32-msvc': 1.7.6
      '@unrs/resolver-binding-win32-x64-msvc': 1.7.6
=======
  unrs-resolver@1.7.4:
    dependencies:
      napi-postinstall: 0.2.4
    optionalDependencies:
      '@unrs/resolver-binding-darwin-arm64': 1.7.4
      '@unrs/resolver-binding-darwin-x64': 1.7.4
      '@unrs/resolver-binding-freebsd-x64': 1.7.4
      '@unrs/resolver-binding-linux-arm-gnueabihf': 1.7.4
      '@unrs/resolver-binding-linux-arm-musleabihf': 1.7.4
      '@unrs/resolver-binding-linux-arm64-gnu': 1.7.4
      '@unrs/resolver-binding-linux-arm64-musl': 1.7.4
      '@unrs/resolver-binding-linux-ppc64-gnu': 1.7.4
      '@unrs/resolver-binding-linux-riscv64-gnu': 1.7.4
      '@unrs/resolver-binding-linux-riscv64-musl': 1.7.4
      '@unrs/resolver-binding-linux-s390x-gnu': 1.7.4
      '@unrs/resolver-binding-linux-x64-gnu': 1.7.4
      '@unrs/resolver-binding-linux-x64-musl': 1.7.4
      '@unrs/resolver-binding-wasm32-wasi': 1.7.4
      '@unrs/resolver-binding-win32-arm64-msvc': 1.7.4
      '@unrs/resolver-binding-win32-ia32-msvc': 1.7.4
      '@unrs/resolver-binding-win32-x64-msvc': 1.7.4
>>>>>>> 544c8a3a

  unstorage@1.16.0:
    dependencies:
      anymatch: 3.1.3
      chokidar: 4.0.3
      destr: 2.0.5
      h3: 1.15.3
      lru-cache: 10.4.3
      node-fetch-native: 1.6.6
      ofetch: 1.4.1
      ufo: 1.6.1

  update-browserslist-db@1.1.3(browserslist@4.24.5):
    dependencies:
      browserslist: 4.24.5
      escalade: 3.2.0
      picocolors: 1.1.1

  uri-js@4.4.1:
    dependencies:
      punycode: 2.3.1

  util-deprecate@1.0.2: {}

  valid-filename@4.0.0:
    dependencies:
      filename-reserved-regex: 3.0.0

  vfile-location@5.0.3:
    dependencies:
      '@types/unist': 3.0.3
      vfile: 6.0.3

  vfile-message@4.0.2:
    dependencies:
      '@types/unist': 3.0.3
      unist-util-stringify-position: 4.0.0

  vfile@6.0.3:
    dependencies:
      '@types/unist': 3.0.3
      vfile-message: 4.0.2

<<<<<<< HEAD
  vite-node@3.1.1(@types/node@22.15.24)(jiti@2.4.2)(lightningcss@1.29.3)(terser@5.39.0)(tsx@4.19.4)(yaml@2.8.0):
=======
  vite-node@3.1.1(@types/node@22.15.23)(jiti@2.4.2)(lightningcss@1.29.3)(terser@5.39.0)(yaml@2.8.0):
>>>>>>> 544c8a3a
    dependencies:
      cac: 6.7.14
      debug: 4.4.1
      es-module-lexer: 1.7.0
      pathe: 2.0.3
<<<<<<< HEAD
      vite: 6.3.5(@types/node@22.15.24)(jiti@2.4.2)(lightningcss@1.29.3)(terser@5.39.0)(tsx@4.19.4)(yaml@2.8.0)
=======
      vite: 6.3.5(@types/node@22.15.23)(jiti@2.4.2)(lightningcss@1.29.3)(terser@5.39.0)(yaml@2.8.0)
>>>>>>> 544c8a3a
    transitivePeerDependencies:
      - '@types/node'
      - jiti
      - less
      - lightningcss
      - sass
      - sass-embedded
      - stylus
      - sugarss
      - supports-color
      - terser
      - tsx
      - yaml
    optional: true

<<<<<<< HEAD
  vite@6.3.5(@types/node@22.15.24)(jiti@2.4.2)(lightningcss@1.29.3)(terser@5.39.0)(tsx@4.19.4)(yaml@2.8.0):
=======
  vite@6.3.5(@types/node@22.15.23)(jiti@2.4.2)(lightningcss@1.29.3)(terser@5.39.0)(yaml@2.8.0):
>>>>>>> 544c8a3a
    dependencies:
      esbuild: 0.25.5
      fdir: 6.4.5(picomatch@4.0.2)
      picomatch: 4.0.2
      postcss: 8.5.3
      rollup: 4.41.1
      tinyglobby: 0.2.14
    optionalDependencies:
<<<<<<< HEAD
      '@types/node': 22.15.24
=======
      '@types/node': 22.15.23
>>>>>>> 544c8a3a
      fsevents: 2.3.3
      jiti: 2.4.2
      lightningcss: 1.29.3
      terser: 5.39.0
      tsx: 4.19.4
      yaml: 2.8.0

<<<<<<< HEAD
  vitefu@1.0.6(vite@6.3.5(@types/node@22.15.24)(jiti@2.4.2)(lightningcss@1.29.3)(terser@5.39.0)(tsx@4.19.4)(yaml@2.8.0)):
    optionalDependencies:
      vite: 6.3.5(@types/node@22.15.24)(jiti@2.4.2)(lightningcss@1.29.3)(terser@5.39.0)(tsx@4.19.4)(yaml@2.8.0)

  vitest@3.1.1(@types/debug@4.1.12)(@types/node@22.15.24)(jiti@2.4.2)(lightningcss@1.29.3)(terser@5.39.0)(tsx@4.19.4)(yaml@2.8.0):
    dependencies:
      '@vitest/expect': 3.1.1
      '@vitest/mocker': 3.1.1(vite@6.3.5(@types/node@22.15.24)(jiti@2.4.2)(lightningcss@1.29.3)(terser@5.39.0)(tsx@4.19.4)(yaml@2.8.0))
=======
  vitefu@1.0.6(vite@6.3.5(@types/node@22.15.23)(jiti@2.4.2)(lightningcss@1.29.3)(terser@5.39.0)(yaml@2.8.0)):
    optionalDependencies:
      vite: 6.3.5(@types/node@22.15.23)(jiti@2.4.2)(lightningcss@1.29.3)(terser@5.39.0)(yaml@2.8.0)

  vitest@3.1.1(@types/debug@4.1.12)(@types/node@22.15.23)(jiti@2.4.2)(lightningcss@1.29.3)(terser@5.39.0)(yaml@2.8.0):
    dependencies:
      '@vitest/expect': 3.1.1
      '@vitest/mocker': 3.1.1(vite@6.3.5(@types/node@22.15.23)(jiti@2.4.2)(lightningcss@1.29.3)(terser@5.39.0)(yaml@2.8.0))
>>>>>>> 544c8a3a
      '@vitest/pretty-format': 3.1.4
      '@vitest/runner': 3.1.1
      '@vitest/snapshot': 3.1.1
      '@vitest/spy': 3.1.1
      '@vitest/utils': 3.1.1
      chai: 5.2.0
      debug: 4.4.1
      expect-type: 1.2.1
      magic-string: 0.30.17
      pathe: 2.0.3
      std-env: 3.9.0
      tinybench: 2.9.0
      tinyexec: 0.3.2
      tinypool: 1.0.2
      tinyrainbow: 2.0.0
<<<<<<< HEAD
      vite: 6.3.5(@types/node@22.15.24)(jiti@2.4.2)(lightningcss@1.29.3)(terser@5.39.0)(tsx@4.19.4)(yaml@2.8.0)
      vite-node: 3.1.1(@types/node@22.15.24)(jiti@2.4.2)(lightningcss@1.29.3)(terser@5.39.0)(tsx@4.19.4)(yaml@2.8.0)
      why-is-node-running: 2.3.0
    optionalDependencies:
      '@types/debug': 4.1.12
      '@types/node': 22.15.24
=======
      vite: 6.3.5(@types/node@22.15.23)(jiti@2.4.2)(lightningcss@1.29.3)(terser@5.39.0)(yaml@2.8.0)
      vite-node: 3.1.1(@types/node@22.15.23)(jiti@2.4.2)(lightningcss@1.29.3)(terser@5.39.0)(yaml@2.8.0)
      why-is-node-running: 2.3.0
    optionalDependencies:
      '@types/debug': 4.1.12
      '@types/node': 22.15.23
>>>>>>> 544c8a3a
    transitivePeerDependencies:
      - jiti
      - less
      - lightningcss
      - msw
      - sass
      - sass-embedded
      - stylus
      - sugarss
      - supports-color
      - terser
      - tsx
      - yaml
    optional: true

  volar-service-css@0.0.62(@volar/language-service@2.4.14):
    dependencies:
      vscode-css-languageservice: 6.3.5
      vscode-languageserver-textdocument: 1.0.12
      vscode-uri: 3.1.0
    optionalDependencies:
      '@volar/language-service': 2.4.14

  volar-service-emmet@0.0.62(@volar/language-service@2.4.14):
    dependencies:
      '@emmetio/css-parser': 0.4.0
      '@emmetio/html-matcher': 1.3.0
      '@vscode/emmet-helper': 2.11.0
      vscode-uri: 3.1.0
    optionalDependencies:
      '@volar/language-service': 2.4.14

  volar-service-html@0.0.62(@volar/language-service@2.4.14):
    dependencies:
      vscode-html-languageservice: 5.4.0
      vscode-languageserver-textdocument: 1.0.12
      vscode-uri: 3.1.0
    optionalDependencies:
      '@volar/language-service': 2.4.14

  volar-service-prettier@0.0.62(@volar/language-service@2.4.14):
    dependencies:
      vscode-uri: 3.1.0
    optionalDependencies:
      '@volar/language-service': 2.4.14

  volar-service-typescript-twoslash-queries@0.0.62(@volar/language-service@2.4.14):
    dependencies:
      vscode-uri: 3.1.0
    optionalDependencies:
      '@volar/language-service': 2.4.14

  volar-service-typescript@0.0.62(@volar/language-service@2.4.14):
    dependencies:
      path-browserify: 1.0.1
      semver: 7.7.2
      typescript-auto-import-cache: 0.3.6
      vscode-languageserver-textdocument: 1.0.12
      vscode-nls: 5.2.0
      vscode-uri: 3.1.0
    optionalDependencies:
      '@volar/language-service': 2.4.14

  volar-service-yaml@0.0.62(@volar/language-service@2.4.14):
    dependencies:
      vscode-uri: 3.1.0
      yaml-language-server: 1.15.0
    optionalDependencies:
      '@volar/language-service': 2.4.14

  vscode-css-languageservice@6.3.5:
    dependencies:
      '@vscode/l10n': 0.0.18
      vscode-languageserver-textdocument: 1.0.12
      vscode-languageserver-types: 3.17.5
      vscode-uri: 3.1.0

  vscode-html-languageservice@5.4.0:
    dependencies:
      '@vscode/l10n': 0.0.18
      vscode-languageserver-textdocument: 1.0.12
      vscode-languageserver-types: 3.17.5
      vscode-uri: 3.1.0

  vscode-json-languageservice@4.1.8:
    dependencies:
      jsonc-parser: 3.3.1
      vscode-languageserver-textdocument: 1.0.12
      vscode-languageserver-types: 3.17.5
      vscode-nls: 5.2.0
      vscode-uri: 3.1.0

  vscode-jsonrpc@6.0.0: {}

  vscode-jsonrpc@8.2.0: {}

  vscode-languageserver-protocol@3.16.0:
    dependencies:
      vscode-jsonrpc: 6.0.0
      vscode-languageserver-types: 3.16.0

  vscode-languageserver-protocol@3.17.5:
    dependencies:
      vscode-jsonrpc: 8.2.0
      vscode-languageserver-types: 3.17.5

  vscode-languageserver-textdocument@1.0.12: {}

  vscode-languageserver-types@3.16.0: {}

  vscode-languageserver-types@3.17.5: {}

  vscode-languageserver@7.0.0:
    dependencies:
      vscode-languageserver-protocol: 3.16.0

  vscode-languageserver@9.0.1:
    dependencies:
      vscode-languageserver-protocol: 3.17.5

  vscode-nls@5.2.0: {}

  vscode-uri@3.1.0: {}

  vue-eslint-parser@10.1.3(eslint@9.27.0(jiti@2.4.2)):
    dependencies:
      debug: 4.4.1
      eslint: 9.27.0(jiti@2.4.2)
      eslint-scope: 8.3.0
      eslint-visitor-keys: 4.2.0
      espree: 10.3.0
      esquery: 1.6.0
      lodash: 4.17.21
      semver: 7.7.2
    transitivePeerDependencies:
      - supports-color

  vue-flow-layout@0.1.1(vue@3.5.14(typescript@5.8.3)):
    dependencies:
      vue: 3.5.14(typescript@5.8.3)

  vue@3.5.14(typescript@5.8.3):
    dependencies:
      '@vue/compiler-dom': 3.5.14
      '@vue/compiler-sfc': 3.5.14
      '@vue/runtime-dom': 3.5.14
      '@vue/server-renderer': 3.5.14(vue@3.5.14(typescript@5.8.3))
      '@vue/shared': 3.5.14
    optionalDependencies:
      typescript: 5.8.3

  web-namespaces@2.0.1: {}

  webidl-conversions@3.0.1: {}

  whatwg-url@5.0.0:
    dependencies:
      tr46: 0.0.3
      webidl-conversions: 3.0.1

  which-pm-runs@1.1.0: {}

  which@2.0.2:
    dependencies:
      isexe: 2.0.0

  why-is-node-running@2.3.0:
    dependencies:
      siginfo: 2.0.0
      stackback: 0.0.2
    optional: true

  widest-line@5.0.0:
    dependencies:
      string-width: 7.2.0

  word-wrap@1.2.5: {}

  wrap-ansi@7.0.0:
    dependencies:
      ansi-styles: 4.3.0
      string-width: 4.2.3
      strip-ansi: 6.0.1

  wrap-ansi@9.0.0:
    dependencies:
      ansi-styles: 6.2.1
      string-width: 7.2.0
      strip-ansi: 7.1.0

  xml-js@1.6.11:
    dependencies:
      sax: 1.4.1

  xml-name-validator@4.0.0: {}

  xxhash-wasm@1.1.0: {}

  y18n@5.0.8: {}

  yaml-eslint-parser@1.3.0:
    dependencies:
      eslint-visitor-keys: 3.4.3
      yaml: 2.8.0

  yaml-language-server@1.15.0:
    dependencies:
      ajv: 8.17.1
      lodash: 4.17.21
      request-light: 0.5.8
      vscode-json-languageservice: 4.1.8
      vscode-languageserver: 7.0.0
      vscode-languageserver-textdocument: 1.0.12
      vscode-languageserver-types: 3.17.5
      vscode-nls: 5.2.0
      vscode-uri: 3.1.0
      yaml: 2.2.2
    optionalDependencies:
      prettier: 2.8.7

  yaml@2.2.2: {}

  yaml@2.8.0: {}

  yargs-parser@21.1.1: {}

  yargs@17.7.2:
    dependencies:
      cliui: 8.0.1
      escalade: 3.2.0
      get-caller-file: 2.0.5
      require-directory: 2.1.1
      string-width: 4.2.3
      y18n: 5.0.8
      yargs-parser: 21.1.1

  yocto-queue@0.1.0: {}

  yocto-queue@1.2.1: {}

  yocto-spinner@0.2.3:
    dependencies:
      yoctocolors: 2.1.1

  yoctocolors@2.1.1: {}

  zod-to-json-schema@3.24.5(zod@3.25.32):
    dependencies:
      zod: 3.25.32

  zod-to-ts@1.2.0(typescript@5.8.3)(zod@3.25.32):
    dependencies:
      typescript: 5.8.3
      zod: 3.25.32

  zod@3.25.32: {}

  zwitch@2.0.4: {}<|MERGE_RESOLUTION|>--- conflicted
+++ resolved
@@ -10,11 +10,7 @@
     dependencies:
       '@astrojs/mdx':
         specifier: ^4.3.0
-<<<<<<< HEAD
-        version: 4.3.0(astro@5.8.0(@types/node@22.15.24)(jiti@2.4.2)(lightningcss@1.29.3)(rollup@4.41.1)(terser@5.39.0)(tsx@4.19.4)(typescript@5.8.3)(yaml@2.8.0))
-=======
         version: 4.3.0(astro@5.8.0(@types/node@22.15.23)(jiti@2.4.2)(lightningcss@1.29.3)(rollup@4.41.1)(terser@5.39.0)(typescript@5.8.3)(yaml@2.8.0))
->>>>>>> 544c8a3a
       '@astrojs/partytown':
         specifier: ^2.1.4
         version: 2.1.4
@@ -23,15 +19,6 @@
         version: 3.4.0
       astro:
         specifier: ^5.8.0
-<<<<<<< HEAD
-        version: 5.8.0(@types/node@22.15.24)(jiti@2.4.2)(lightningcss@1.29.3)(rollup@4.41.1)(terser@5.39.0)(tsx@4.19.4)(typescript@5.8.3)(yaml@2.8.0)
-      astro-compress:
-        specifier: ^2.3.8
-        version: 2.3.8(@types/node@22.15.24)(jiti@2.4.2)(rollup@4.41.1)(tsx@4.19.4)(typescript@5.8.3)(yaml@2.8.0)
-      astro-og-canvas:
-        specifier: ^0.7.0
-        version: 0.7.0(astro@5.8.0(@types/node@22.15.24)(jiti@2.4.2)(lightningcss@1.29.3)(rollup@4.41.1)(terser@5.39.0)(tsx@4.19.4)(typescript@5.8.3)(yaml@2.8.0))
-=======
         version: 5.8.0(@types/node@22.15.23)(jiti@2.4.2)(lightningcss@1.29.3)(rollup@4.41.1)(terser@5.39.0)(typescript@5.8.3)(yaml@2.8.0)
       astro-compress:
         specifier: ^2.3.8
@@ -39,7 +26,6 @@
       astro-og-canvas:
         specifier: ^0.7.0
         version: 0.7.0(astro@5.8.0(@types/node@22.15.23)(jiti@2.4.2)(lightningcss@1.29.3)(rollup@4.41.1)(terser@5.39.0)(typescript@5.8.3)(yaml@2.8.0))
->>>>>>> 544c8a3a
       astro-robots-txt:
         specifier: ^1.0.0
         version: 1.0.0
@@ -100,11 +86,7 @@
     devDependencies:
       '@antfu/eslint-config':
         specifier: ^4.13.2
-<<<<<<< HEAD
-        version: 4.13.2(@unocss/eslint-plugin@66.1.2(eslint@9.27.0(jiti@2.4.2))(typescript@5.8.3))(@vue/compiler-sfc@3.5.14)(astro-eslint-parser@1.2.2)(eslint-plugin-astro@1.3.1(eslint@9.27.0(jiti@2.4.2)))(eslint@9.27.0(jiti@2.4.2))(typescript@5.8.3)(vitest@3.1.1(@types/debug@4.1.12)(@types/node@22.15.24)(jiti@2.4.2)(lightningcss@1.29.3)(terser@5.39.0)(tsx@4.19.4)(yaml@2.8.0))
-=======
         version: 4.13.2(@unocss/eslint-plugin@66.1.2(eslint@9.27.0(jiti@2.4.2))(typescript@5.8.3))(@vue/compiler-sfc@3.5.14)(astro-eslint-parser@1.2.2)(eslint-plugin-astro@1.3.1(eslint@9.27.0(jiti@2.4.2)))(eslint@9.27.0(jiti@2.4.2))(typescript@5.8.3)(vitest@3.1.1(@types/debug@4.1.12)(@types/node@22.15.23)(jiti@2.4.2)(lightningcss@1.29.3)(terser@5.39.0)(yaml@2.8.0))
->>>>>>> 544c8a3a
       '@astrojs/check':
         specifier: ^0.9.4
         version: 0.9.4(typescript@5.8.3)
@@ -115,13 +97,8 @@
         specifier: ^14.1.2
         version: 14.1.2
       '@types/node':
-<<<<<<< HEAD
-        specifier: ^22.15.24
-        version: 22.15.24
-=======
         specifier: ^22.15.23
         version: 22.15.23
->>>>>>> 544c8a3a
       '@types/sanitize-html':
         specifier: ^2.16.0
         version: 2.16.0
@@ -154,11 +131,7 @@
         version: 5.8.3
       unocss:
         specifier: 66.1.2
-<<<<<<< HEAD
-        version: 66.1.2(postcss@8.5.3)(vite@6.3.5(@types/node@22.15.24)(jiti@2.4.2)(lightningcss@1.29.3)(terser@5.39.0)(tsx@4.19.4)(yaml@2.8.0))(vue@3.5.14(typescript@5.8.3))
-=======
         version: 66.1.2(postcss@8.5.3)(vite@6.3.5(@types/node@22.15.23)(jiti@2.4.2)(lightningcss@1.29.3)(terser@5.39.0)(yaml@2.8.0))(vue@3.5.14(typescript@5.8.3))
->>>>>>> 544c8a3a
       unocss-preset-theme:
         specifier: ^0.14.1
         version: 0.14.1(@unocss/core@66.1.2)
@@ -1068,13 +1041,8 @@
   '@types/node@22.13.14':
     resolution: {integrity: sha512-Zs/Ollc1SJ8nKUAgc7ivOEdIBM8JAKgrqqUYi2J997JuKO7/tpQC+WCetQ1sypiKCQWHdvdg9wBNpUPEWZae7w==}
 
-<<<<<<< HEAD
-  '@types/node@22.15.24':
-    resolution: {integrity: sha512-w9CZGm9RDjzTh/D+hFwlBJ3ziUaVw7oufKA3vOFSOZlzmW9AkZnfjPb+DLnrV6qtgL/LNmP0/2zBNCFHL3F0ng==}
-=======
   '@types/node@22.15.23':
     resolution: {integrity: sha512-7Ec1zaFPF4RJ0eXu1YT/xgiebqwqoJz8rYPDi/O2BcZ++Wpt0Kq9cl0eg6NN6bYbPnR67ZLo7St5Q3UK0SnARw==}
->>>>>>> 544c8a3a
 
   '@types/sanitize-html@2.16.0':
     resolution: {integrity: sha512-l6rX1MUXje5ztPT0cAFtUayXF06DqPhRyfVXareEN5gGCFaP/iwsxIyKODr9XDhfxPpN6vXUFNfo5kZMXCxBtw==}
@@ -1245,90 +1213,6 @@
     peerDependencies:
       vite: ^2.9.0 || ^3.0.0-0 || ^4.0.0 || ^5.0.0-0 || ^6.0.0-0
 
-<<<<<<< HEAD
-  '@unrs/resolver-binding-darwin-arm64@1.7.6':
-    resolution: {integrity: sha512-dDhh//8GrF4PynBubCUvnJ/mG2LStUEiaWqML4SAhz2iZvG769d6e25MoJBamDR251FBT3ULpXGJ7Mdnysp27w==}
-    cpu: [arm64]
-    os: [darwin]
-
-  '@unrs/resolver-binding-darwin-x64@1.7.6':
-    resolution: {integrity: sha512-u1Avp0HPAulQHMwgBJaHXIcao0LWwxF5/pd3H7DhldIFd2o3B2xVjXiqslSRpARL2b0QRdAdUf8+IAy6RlrvgQ==}
-    cpu: [x64]
-    os: [darwin]
-
-  '@unrs/resolver-binding-freebsd-x64@1.7.6':
-    resolution: {integrity: sha512-nnjHghvIxEWvym6+ToAVmiXO11c+25p1E7CAQa/1uJTjcRhJTpEUKNbEWGO9tsxxIpBv1dfXaOA3gsJz5eBAjg==}
-    cpu: [x64]
-    os: [freebsd]
-
-  '@unrs/resolver-binding-linux-arm-gnueabihf@1.7.6':
-    resolution: {integrity: sha512-96y5xFahjyUwk1om2FRVkzXHTtgmi+6MUO9iMhyb/W/9v05z1wawgj7v4j9TPwXo/f10cDKty4Aao3Fufcu2Cg==}
-    cpu: [arm]
-    os: [linux]
-
-  '@unrs/resolver-binding-linux-arm-musleabihf@1.7.6':
-    resolution: {integrity: sha512-tyHD5mKRZpHPVg13a16a0X8wJ6Avtfecqg1gMlGB/MXOlvrJJ6EKzdWyUPi5GZUtT+JWV/NVTPLvvC/Hzxo3aw==}
-    cpu: [arm]
-    os: [linux]
-
-  '@unrs/resolver-binding-linux-arm64-gnu@1.7.6':
-    resolution: {integrity: sha512-rVHWGBVbhBrWYQl0y8sObTkCqSXtLAa8srG1u21S/IPGciOP0Djq7ykih5TeUtj0nAktANsiK2g/ST8UPhfbiA==}
-    cpu: [arm64]
-    os: [linux]
-
-  '@unrs/resolver-binding-linux-arm64-musl@1.7.6':
-    resolution: {integrity: sha512-6a7res5yz781YPZCkilDf34cQyNOCaHTGiUR8Z5U+hlrOChGPaciz4IpUpO1x2BWiBvbyIC9Janh/ujel9bo3g==}
-    cpu: [arm64]
-    os: [linux]
-
-  '@unrs/resolver-binding-linux-ppc64-gnu@1.7.6':
-    resolution: {integrity: sha512-MtejOT0dfnupO9Tja6GtakFCe1FA7yY3tv6JM+oCFpChSCfJ/G87305AJyC0WZvdOUnPFh6hIMRpEjZAWxssyw==}
-    cpu: [ppc64]
-    os: [linux]
-
-  '@unrs/resolver-binding-linux-riscv64-gnu@1.7.6':
-    resolution: {integrity: sha512-urwxUzOqU7KKZs5KyTTFZIztzpNBHmxgO24nxaaD8lhESzC1ng1zq+gP7CKHZmQF2t3NMTdcnrXc86XYXZcBwQ==}
-    cpu: [riscv64]
-    os: [linux]
-
-  '@unrs/resolver-binding-linux-riscv64-musl@1.7.6':
-    resolution: {integrity: sha512-uqKOYPHRs+XUvq1+7ydgv6V42pMpzSJyuV6Y/R5FJUUuV2gJ54xhR+e5NqqS7WvWHZTDZ895P1fXejoooUfWgw==}
-    cpu: [riscv64]
-    os: [linux]
-
-  '@unrs/resolver-binding-linux-s390x-gnu@1.7.6':
-    resolution: {integrity: sha512-WAjhxt3hypzJf5vk2Zut/ebvuXYEOFTi45SqqkoShU9p40IEeYM2AoKC6NNo3/5CIFxR5iaIHOetlJF+iWAMIQ==}
-    cpu: [s390x]
-    os: [linux]
-
-  '@unrs/resolver-binding-linux-x64-gnu@1.7.6':
-    resolution: {integrity: sha512-qsuxl8zUdwWXUlMa8zUAnonye/j+2k3QfcSXkW9bAZ0BcMLDZ/7uqXsAmk+7fP1gzv57AhCDpOcFSIsP4eSPEA==}
-    cpu: [x64]
-    os: [linux]
-
-  '@unrs/resolver-binding-linux-x64-musl@1.7.6':
-    resolution: {integrity: sha512-5xg1/XpaJP6y5t4gAIHO6LVvd3xpkWXMBWk1lEUjh9oXfkxY9uoEd6gYJ5zj1dhiGy8uc//TG80Gnu3bqE4gsg==}
-    cpu: [x64]
-    os: [linux]
-
-  '@unrs/resolver-binding-wasm32-wasi@1.7.6':
-    resolution: {integrity: sha512-s5QPe0XWHDY0rb+ywbwGqZ24WH1fLpSeakM+M+up58My5T2LsScoJpqN60KgaYRJpumabqcAcczL/2LEWL6bQA==}
-    engines: {node: '>=14.0.0'}
-    cpu: [wasm32]
-
-  '@unrs/resolver-binding-win32-arm64-msvc@1.7.6':
-    resolution: {integrity: sha512-lzYMuug2XyxY+Ptw0LA5sNmF3WY+IefI1IMtws3y3G0EkYnqidhEi2+7eqtEiYAxPNo9VerQNfXKJd3bIuntPQ==}
-    cpu: [arm64]
-    os: [win32]
-
-  '@unrs/resolver-binding-win32-ia32-msvc@1.7.6':
-    resolution: {integrity: sha512-ysjUtTmUsgFMZqkMovWBr43izkC0kQPbW8V1Ln70FSAE7cVHCVf7PxIfllgQwLjjsYKKOVuq7iWe8G9mJlCk4A==}
-    cpu: [ia32]
-    os: [win32]
-
-  '@unrs/resolver-binding-win32-x64-msvc@1.7.6':
-    resolution: {integrity: sha512-/1kM+r9G86s0ZLk2ej0MuU3hJQGmnawAA1JPIhcVMkZCtxK/pJzNtzPms3vDwVxbbwho6ExRcVLoA4h0zwzVmA==}
-=======
   '@unrs/resolver-binding-darwin-arm64@1.7.4':
     resolution: {integrity: sha512-cyUy4VQpN9R9gEKbDfsErjDopQumQzKH75Rh171JoHeFUVOk1r2QcwvNXu+S2BPsM6gSdwtTEWBjPQv+crqr9Q==}
     cpu: [arm64]
@@ -1411,7 +1295,6 @@
 
   '@unrs/resolver-binding-win32-x64-msvc@1.7.4':
     resolution: {integrity: sha512-+ebP/XNaMKCdrNNbxzbjZ2H8umZOybfL7FC/YAStsPNUJn0O3Tvm2I/vVhz1UrNCT+Ec/xHUX7t02CHQVPtwwQ==}
->>>>>>> 544c8a3a
     cpu: [x64]
     os: [win32]
 
@@ -3781,13 +3664,8 @@
     resolution: {integrity: sha512-8U/MtpkPkkk3Atewj1+RcKIjb5WBimZ/WSLhhR3w6SsIj8XJuKTacSP8g+2JhfSGw0Cb125Y+2zA/IzJZDVbhA==}
     engines: {node: '>=18.12.0'}
 
-<<<<<<< HEAD
-  unrs-resolver@1.7.6:
-    resolution: {integrity: sha512-72mW/4N9ajUM3Pnw2CLFcsollrsfUuPl+/OW+AJsgmp5rnw7KuCre6I4EtoVBYrOy3DbVXnR33bL+Pfbdbek2Q==}
-=======
   unrs-resolver@1.7.4:
     resolution: {integrity: sha512-rpd1iZ7usb6pa41f9OnPpGxb6CasomiVg4XCXV6QS8s66jnvDJnUNG27h+siYeHFt7Gu/DKO225w2RC2/7Edkw==}
->>>>>>> 544c8a3a
 
   unstorage@1.16.0:
     resolution: {integrity: sha512-WQ37/H5A7LcRPWfYOrDa1Ys02xAbpPJq6q5GkO88FBXVSQzHd7+BjEwfRqyaSWCv9MbsJy058GWjjPjcJ16GGA==}
@@ -4198,11 +4076,7 @@
       '@jridgewell/gen-mapping': 0.3.8
       '@jridgewell/trace-mapping': 0.3.25
 
-<<<<<<< HEAD
-  '@antfu/eslint-config@4.13.2(@unocss/eslint-plugin@66.1.2(eslint@9.27.0(jiti@2.4.2))(typescript@5.8.3))(@vue/compiler-sfc@3.5.14)(astro-eslint-parser@1.2.2)(eslint-plugin-astro@1.3.1(eslint@9.27.0(jiti@2.4.2)))(eslint@9.27.0(jiti@2.4.2))(typescript@5.8.3)(vitest@3.1.1(@types/debug@4.1.12)(@types/node@22.15.24)(jiti@2.4.2)(lightningcss@1.29.3)(terser@5.39.0)(tsx@4.19.4)(yaml@2.8.0))':
-=======
   '@antfu/eslint-config@4.13.2(@unocss/eslint-plugin@66.1.2(eslint@9.27.0(jiti@2.4.2))(typescript@5.8.3))(@vue/compiler-sfc@3.5.14)(astro-eslint-parser@1.2.2)(eslint-plugin-astro@1.3.1(eslint@9.27.0(jiti@2.4.2)))(eslint@9.27.0(jiti@2.4.2))(typescript@5.8.3)(vitest@3.1.1(@types/debug@4.1.12)(@types/node@22.15.23)(jiti@2.4.2)(lightningcss@1.29.3)(terser@5.39.0)(yaml@2.8.0))':
->>>>>>> 544c8a3a
     dependencies:
       '@antfu/install-pkg': 1.1.0
       '@clack/prompts': 0.10.1
@@ -4211,13 +4085,8 @@
       '@stylistic/eslint-plugin': 4.4.0(eslint@9.27.0(jiti@2.4.2))(typescript@5.8.3)
       '@typescript-eslint/eslint-plugin': 8.33.0(@typescript-eslint/parser@8.33.0(eslint@9.27.0(jiti@2.4.2))(typescript@5.8.3))(eslint@9.27.0(jiti@2.4.2))(typescript@5.8.3)
       '@typescript-eslint/parser': 8.33.0(eslint@9.27.0(jiti@2.4.2))(typescript@5.8.3)
-<<<<<<< HEAD
-      '@vitest/eslint-plugin': 1.2.1(eslint@9.27.0(jiti@2.4.2))(typescript@5.8.3)(vitest@3.1.1(@types/debug@4.1.12)(@types/node@22.15.24)(jiti@2.4.2)(lightningcss@1.29.3)(terser@5.39.0)(tsx@4.19.4)(yaml@2.8.0))
-      ansis: 4.1.0
-=======
       '@vitest/eslint-plugin': 1.2.1(eslint@9.27.0(jiti@2.4.2))(typescript@5.8.3)(vitest@3.1.1(@types/debug@4.1.12)(@types/node@22.15.23)(jiti@2.4.2)(lightningcss@1.29.3)(terser@5.39.0)(yaml@2.8.0))
       ansis: 4.0.0
->>>>>>> 544c8a3a
       cac: 6.7.14
       eslint: 9.27.0(jiti@2.4.2)
       eslint-config-flat-gitignore: 2.1.0(eslint@9.27.0(jiti@2.4.2))
@@ -4328,20 +4197,12 @@
     transitivePeerDependencies:
       - supports-color
 
-<<<<<<< HEAD
-  '@astrojs/mdx@4.3.0(astro@5.8.0(@types/node@22.15.24)(jiti@2.4.2)(lightningcss@1.29.3)(rollup@4.41.1)(terser@5.39.0)(tsx@4.19.4)(typescript@5.8.3)(yaml@2.8.0))':
-=======
   '@astrojs/mdx@4.3.0(astro@5.8.0(@types/node@22.15.23)(jiti@2.4.2)(lightningcss@1.29.3)(rollup@4.41.1)(terser@5.39.0)(typescript@5.8.3)(yaml@2.8.0))':
->>>>>>> 544c8a3a
     dependencies:
       '@astrojs/markdown-remark': 6.3.2
       '@mdx-js/mdx': 3.1.0(acorn@8.14.1)
       acorn: 8.14.1
-<<<<<<< HEAD
-      astro: 5.8.0(@types/node@22.15.24)(jiti@2.4.2)(lightningcss@1.29.3)(rollup@4.41.1)(terser@5.39.0)(tsx@4.19.4)(typescript@5.8.3)(yaml@2.8.0)
-=======
       astro: 5.8.0(@types/node@22.15.23)(jiti@2.4.2)(lightningcss@1.29.3)(rollup@4.41.1)(terser@5.39.0)(typescript@5.8.3)(yaml@2.8.0)
->>>>>>> 544c8a3a
       es-module-lexer: 1.7.0
       estree-util-visit: 2.0.0
       hast-util-to-html: 9.0.5
@@ -5038,11 +4899,7 @@
 
   '@types/fontkit@2.0.8':
     dependencies:
-<<<<<<< HEAD
-      '@types/node': 22.15.24
-=======
       '@types/node': 22.15.23
->>>>>>> 544c8a3a
 
   '@types/hast@3.0.4':
     dependencies:
@@ -5081,11 +4938,7 @@
     dependencies:
       undici-types: 6.20.0
 
-<<<<<<< HEAD
-  '@types/node@22.15.24':
-=======
   '@types/node@22.15.23':
->>>>>>> 544c8a3a
     dependencies:
       undici-types: 6.21.0
 
@@ -5095,11 +4948,7 @@
 
   '@types/sax@1.2.7':
     dependencies:
-<<<<<<< HEAD
-      '@types/node': 22.15.24
-=======
       '@types/node': 22.15.23
->>>>>>> 544c8a3a
 
   '@types/unist@2.0.11': {}
 
@@ -5144,21 +4993,12 @@
       - typescript
 
   '@typescript-eslint/scope-manager@8.33.0':
-<<<<<<< HEAD
     dependencies:
       '@typescript-eslint/types': 8.33.0
       '@typescript-eslint/visitor-keys': 8.33.0
 
   '@typescript-eslint/tsconfig-utils@8.33.0(typescript@5.8.3)':
     dependencies:
-=======
-    dependencies:
-      '@typescript-eslint/types': 8.33.0
-      '@typescript-eslint/visitor-keys': 8.33.0
-
-  '@typescript-eslint/tsconfig-utils@8.33.0(typescript@5.8.3)':
-    dependencies:
->>>>>>> 544c8a3a
       typescript: 5.8.3
 
   '@typescript-eslint/type-utils@8.33.0(eslint@9.27.0(jiti@2.4.2))(typescript@5.8.3)':
@@ -5208,15 +5048,6 @@
 
   '@ungap/structured-clone@1.3.0': {}
 
-<<<<<<< HEAD
-  '@unocss/astro@66.1.2(vite@6.3.5(@types/node@22.15.24)(jiti@2.4.2)(lightningcss@1.29.3)(terser@5.39.0)(tsx@4.19.4)(yaml@2.8.0))(vue@3.5.14(typescript@5.8.3))':
-    dependencies:
-      '@unocss/core': 66.1.2
-      '@unocss/reset': 66.1.2
-      '@unocss/vite': 66.1.2(vite@6.3.5(@types/node@22.15.24)(jiti@2.4.2)(lightningcss@1.29.3)(terser@5.39.0)(tsx@4.19.4)(yaml@2.8.0))(vue@3.5.14(typescript@5.8.3))
-    optionalDependencies:
-      vite: 6.3.5(@types/node@22.15.24)(jiti@2.4.2)(lightningcss@1.29.3)(terser@5.39.0)(tsx@4.19.4)(yaml@2.8.0)
-=======
   '@unocss/astro@66.1.2(vite@6.3.5(@types/node@22.15.23)(jiti@2.4.2)(lightningcss@1.29.3)(terser@5.39.0)(yaml@2.8.0))(vue@3.5.14(typescript@5.8.3))':
     dependencies:
       '@unocss/core': 66.1.2
@@ -5224,7 +5055,6 @@
       '@unocss/vite': 66.1.2(vite@6.3.5(@types/node@22.15.23)(jiti@2.4.2)(lightningcss@1.29.3)(terser@5.39.0)(yaml@2.8.0))(vue@3.5.14(typescript@5.8.3))
     optionalDependencies:
       vite: 6.3.5(@types/node@22.15.23)(jiti@2.4.2)(lightningcss@1.29.3)(terser@5.39.0)(yaml@2.8.0)
->>>>>>> 544c8a3a
     transitivePeerDependencies:
       - vue
 
@@ -5375,11 +5205,7 @@
     dependencies:
       '@unocss/core': 66.1.2
 
-<<<<<<< HEAD
-  '@unocss/vite@66.1.2(vite@6.3.5(@types/node@22.15.24)(jiti@2.4.2)(lightningcss@1.29.3)(terser@5.39.0)(tsx@4.19.4)(yaml@2.8.0))(vue@3.5.14(typescript@5.8.3))':
-=======
   '@unocss/vite@66.1.2(vite@6.3.5(@types/node@22.15.23)(jiti@2.4.2)(lightningcss@1.29.3)(terser@5.39.0)(yaml@2.8.0))(vue@3.5.14(typescript@5.8.3))':
->>>>>>> 544c8a3a
     dependencies:
       '@ampproject/remapping': 2.3.0
       '@unocss/config': 66.1.2
@@ -5390,52 +5216,6 @@
       pathe: 2.0.3
       tinyglobby: 0.2.14
       unplugin-utils: 0.2.4
-<<<<<<< HEAD
-      vite: 6.3.5(@types/node@22.15.24)(jiti@2.4.2)(lightningcss@1.29.3)(terser@5.39.0)(tsx@4.19.4)(yaml@2.8.0)
-    transitivePeerDependencies:
-      - vue
-
-  '@unrs/resolver-binding-darwin-arm64@1.7.6':
-    optional: true
-
-  '@unrs/resolver-binding-darwin-x64@1.7.6':
-    optional: true
-
-  '@unrs/resolver-binding-freebsd-x64@1.7.6':
-    optional: true
-
-  '@unrs/resolver-binding-linux-arm-gnueabihf@1.7.6':
-    optional: true
-
-  '@unrs/resolver-binding-linux-arm-musleabihf@1.7.6':
-    optional: true
-
-  '@unrs/resolver-binding-linux-arm64-gnu@1.7.6':
-    optional: true
-
-  '@unrs/resolver-binding-linux-arm64-musl@1.7.6':
-    optional: true
-
-  '@unrs/resolver-binding-linux-ppc64-gnu@1.7.6':
-    optional: true
-
-  '@unrs/resolver-binding-linux-riscv64-gnu@1.7.6':
-    optional: true
-
-  '@unrs/resolver-binding-linux-riscv64-musl@1.7.6':
-    optional: true
-
-  '@unrs/resolver-binding-linux-s390x-gnu@1.7.6':
-    optional: true
-
-  '@unrs/resolver-binding-linux-x64-gnu@1.7.6':
-    optional: true
-
-  '@unrs/resolver-binding-linux-x64-musl@1.7.6':
-    optional: true
-
-  '@unrs/resolver-binding-wasm32-wasi@1.7.6':
-=======
       vite: 6.3.5(@types/node@22.15.23)(jiti@2.4.2)(lightningcss@1.29.3)(terser@5.39.0)(yaml@2.8.0)
     transitivePeerDependencies:
       - vue
@@ -5480,23 +5260,10 @@
     optional: true
 
   '@unrs/resolver-binding-wasm32-wasi@1.7.4':
->>>>>>> 544c8a3a
     dependencies:
       '@napi-rs/wasm-runtime': 0.2.10
     optional: true
 
-<<<<<<< HEAD
-  '@unrs/resolver-binding-win32-arm64-msvc@1.7.6':
-    optional: true
-
-  '@unrs/resolver-binding-win32-ia32-msvc@1.7.6':
-    optional: true
-
-  '@unrs/resolver-binding-win32-x64-msvc@1.7.6':
-    optional: true
-
-  '@vitest/eslint-plugin@1.2.1(eslint@9.27.0(jiti@2.4.2))(typescript@5.8.3)(vitest@3.1.1(@types/debug@4.1.12)(@types/node@22.15.24)(jiti@2.4.2)(lightningcss@1.29.3)(terser@5.39.0)(tsx@4.19.4)(yaml@2.8.0))':
-=======
   '@unrs/resolver-binding-win32-arm64-msvc@1.7.4':
     optional: true
 
@@ -5507,17 +5274,12 @@
     optional: true
 
   '@vitest/eslint-plugin@1.2.1(eslint@9.27.0(jiti@2.4.2))(typescript@5.8.3)(vitest@3.1.1(@types/debug@4.1.12)(@types/node@22.15.23)(jiti@2.4.2)(lightningcss@1.29.3)(terser@5.39.0)(yaml@2.8.0))':
->>>>>>> 544c8a3a
     dependencies:
       '@typescript-eslint/utils': 8.33.0(eslint@9.27.0(jiti@2.4.2))(typescript@5.8.3)
       eslint: 9.27.0(jiti@2.4.2)
     optionalDependencies:
       typescript: 5.8.3
-<<<<<<< HEAD
-      vitest: 3.1.1(@types/debug@4.1.12)(@types/node@22.15.24)(jiti@2.4.2)(lightningcss@1.29.3)(terser@5.39.0)(tsx@4.19.4)(yaml@2.8.0)
-=======
       vitest: 3.1.1(@types/debug@4.1.12)(@types/node@22.15.23)(jiti@2.4.2)(lightningcss@1.29.3)(terser@5.39.0)(yaml@2.8.0)
->>>>>>> 544c8a3a
     transitivePeerDependencies:
       - supports-color
 
@@ -5529,21 +5291,13 @@
       tinyrainbow: 2.0.0
     optional: true
 
-<<<<<<< HEAD
-  '@vitest/mocker@3.1.1(vite@6.3.5(@types/node@22.15.24)(jiti@2.4.2)(lightningcss@1.29.3)(terser@5.39.0)(tsx@4.19.4)(yaml@2.8.0))':
-=======
   '@vitest/mocker@3.1.1(vite@6.3.5(@types/node@22.15.23)(jiti@2.4.2)(lightningcss@1.29.3)(terser@5.39.0)(yaml@2.8.0))':
->>>>>>> 544c8a3a
     dependencies:
       '@vitest/spy': 3.1.1
       estree-walker: 3.0.3
       magic-string: 0.30.17
     optionalDependencies:
-<<<<<<< HEAD
-      vite: 6.3.5(@types/node@22.15.24)(jiti@2.4.2)(lightningcss@1.29.3)(terser@5.39.0)(tsx@4.19.4)(yaml@2.8.0)
-=======
       vite: 6.3.5(@types/node@22.15.23)(jiti@2.4.2)(lightningcss@1.29.3)(terser@5.39.0)(yaml@2.8.0)
->>>>>>> 544c8a3a
     optional: true
 
   '@vitest/pretty-format@3.1.1':
@@ -5747,20 +5501,12 @@
 
   astring@1.9.0: {}
 
-<<<<<<< HEAD
-  astro-compress@2.3.8(@types/node@22.15.24)(jiti@2.4.2)(rollup@4.41.1)(tsx@4.19.4)(typescript@5.8.3)(yaml@2.8.0):
-=======
   astro-compress@2.3.8(@types/node@22.15.23)(jiti@2.4.2)(rollup@4.41.1)(typescript@5.8.3)(yaml@2.8.0):
->>>>>>> 544c8a3a
     dependencies:
       '@playform/pipe': 0.1.3
       '@types/csso': 5.0.4
       '@types/html-minifier-terser': 7.0.2
-<<<<<<< HEAD
-      astro: 5.8.0(@types/node@22.15.24)(jiti@2.4.2)(lightningcss@1.29.3)(rollup@4.41.1)(terser@5.39.0)(tsx@4.19.4)(typescript@5.8.3)(yaml@2.8.0)
-=======
       astro: 5.8.0(@types/node@22.15.23)(jiti@2.4.2)(lightningcss@1.29.3)(rollup@4.41.1)(terser@5.39.0)(typescript@5.8.3)(yaml@2.8.0)
->>>>>>> 544c8a3a
       commander: 13.1.0
       csso: 5.0.5
       deepmerge-ts: 7.1.5
@@ -5821,15 +5567,9 @@
     transitivePeerDependencies:
       - supports-color
 
-<<<<<<< HEAD
-  astro-og-canvas@0.7.0(astro@5.8.0(@types/node@22.15.24)(jiti@2.4.2)(lightningcss@1.29.3)(rollup@4.41.1)(terser@5.39.0)(tsx@4.19.4)(typescript@5.8.3)(yaml@2.8.0)):
-    dependencies:
-      astro: 5.8.0(@types/node@22.15.24)(jiti@2.4.2)(lightningcss@1.29.3)(rollup@4.41.1)(terser@5.39.0)(tsx@4.19.4)(typescript@5.8.3)(yaml@2.8.0)
-=======
   astro-og-canvas@0.7.0(astro@5.8.0(@types/node@22.15.23)(jiti@2.4.2)(lightningcss@1.29.3)(rollup@4.41.1)(terser@5.39.0)(typescript@5.8.3)(yaml@2.8.0)):
     dependencies:
       astro: 5.8.0(@types/node@22.15.23)(jiti@2.4.2)(lightningcss@1.29.3)(rollup@4.41.1)(terser@5.39.0)(typescript@5.8.3)(yaml@2.8.0)
->>>>>>> 544c8a3a
       canvaskit-wasm: 0.39.1
       deterministic-object-hash: 2.0.2
       entities: 4.5.0
@@ -5839,11 +5579,7 @@
       valid-filename: 4.0.0
       zod: 3.25.32
 
-<<<<<<< HEAD
-  astro@5.8.0(@types/node@22.15.24)(jiti@2.4.2)(lightningcss@1.29.3)(rollup@4.41.1)(terser@5.39.0)(tsx@4.19.4)(typescript@5.8.3)(yaml@2.8.0):
-=======
   astro@5.8.0(@types/node@22.15.23)(jiti@2.4.2)(lightningcss@1.29.3)(rollup@4.41.1)(terser@5.39.0)(typescript@5.8.3)(yaml@2.8.0):
->>>>>>> 544c8a3a
     dependencies:
       '@astrojs/compiler': 2.12.0
       '@astrojs/internal-helpers': 0.6.1
@@ -5898,13 +5634,8 @@
       unist-util-visit: 5.0.0
       unstorage: 1.16.0
       vfile: 6.0.3
-<<<<<<< HEAD
-      vite: 6.3.5(@types/node@22.15.24)(jiti@2.4.2)(lightningcss@1.29.3)(terser@5.39.0)(tsx@4.19.4)(yaml@2.8.0)
-      vitefu: 1.0.6(vite@6.3.5(@types/node@22.15.24)(jiti@2.4.2)(lightningcss@1.29.3)(terser@5.39.0)(tsx@4.19.4)(yaml@2.8.0))
-=======
       vite: 6.3.5(@types/node@22.15.23)(jiti@2.4.2)(lightningcss@1.29.3)(terser@5.39.0)(yaml@2.8.0)
       vitefu: 1.0.6(vite@6.3.5(@types/node@22.15.23)(jiti@2.4.2)(lightningcss@1.29.3)(terser@5.39.0)(yaml@2.8.0))
->>>>>>> 544c8a3a
       xxhash-wasm: 1.1.0
       yargs-parser: 21.1.1
       yocto-spinner: 0.2.3
@@ -6375,20 +6106,12 @@
     dependencies:
       pathe: 2.0.3
 
-<<<<<<< HEAD
-  eslint-import-context@0.1.6(unrs-resolver@1.7.6):
-=======
   eslint-import-context@0.1.6(unrs-resolver@1.7.4):
->>>>>>> 544c8a3a
     dependencies:
       get-tsconfig: 4.10.1
       stable-hash: 0.0.5
     optionalDependencies:
-<<<<<<< HEAD
-      unrs-resolver: 1.7.6
-=======
       unrs-resolver: 1.7.4
->>>>>>> 544c8a3a
 
   eslint-import-resolver-node@0.3.9:
     dependencies:
@@ -6444,22 +6167,14 @@
       comment-parser: 1.4.1
       debug: 4.4.1
       eslint: 9.27.0(jiti@2.4.2)
-<<<<<<< HEAD
-      eslint-import-context: 0.1.6(unrs-resolver@1.7.6)
-=======
       eslint-import-context: 0.1.6(unrs-resolver@1.7.4)
->>>>>>> 544c8a3a
       eslint-import-resolver-node: 0.3.9
       is-glob: 4.0.3
       minimatch: 10.0.1
       semver: 7.7.2
       stable-hash: 0.0.5
       tslib: 2.8.1
-<<<<<<< HEAD
-      unrs-resolver: 1.7.6
-=======
       unrs-resolver: 1.7.4
->>>>>>> 544c8a3a
     transitivePeerDependencies:
       - supports-color
       - typescript
@@ -8742,15 +8457,9 @@
       '@unocss/core': 66.1.2
       '@unocss/rule-utils': 0.63.6
 
-<<<<<<< HEAD
-  unocss@66.1.2(postcss@8.5.3)(vite@6.3.5(@types/node@22.15.24)(jiti@2.4.2)(lightningcss@1.29.3)(terser@5.39.0)(tsx@4.19.4)(yaml@2.8.0))(vue@3.5.14(typescript@5.8.3)):
-    dependencies:
-      '@unocss/astro': 66.1.2(vite@6.3.5(@types/node@22.15.24)(jiti@2.4.2)(lightningcss@1.29.3)(terser@5.39.0)(tsx@4.19.4)(yaml@2.8.0))(vue@3.5.14(typescript@5.8.3))
-=======
   unocss@66.1.2(postcss@8.5.3)(vite@6.3.5(@types/node@22.15.23)(jiti@2.4.2)(lightningcss@1.29.3)(terser@5.39.0)(yaml@2.8.0))(vue@3.5.14(typescript@5.8.3)):
     dependencies:
       '@unocss/astro': 66.1.2(vite@6.3.5(@types/node@22.15.23)(jiti@2.4.2)(lightningcss@1.29.3)(terser@5.39.0)(yaml@2.8.0))(vue@3.5.14(typescript@5.8.3))
->>>>>>> 544c8a3a
       '@unocss/cli': 66.1.2
       '@unocss/core': 66.1.2
       '@unocss/postcss': 66.1.2(postcss@8.5.3)
@@ -8768,15 +8477,9 @@
       '@unocss/transformer-compile-class': 66.1.2
       '@unocss/transformer-directives': 66.1.2
       '@unocss/transformer-variant-group': 66.1.2
-<<<<<<< HEAD
-      '@unocss/vite': 66.1.2(vite@6.3.5(@types/node@22.15.24)(jiti@2.4.2)(lightningcss@1.29.3)(terser@5.39.0)(tsx@4.19.4)(yaml@2.8.0))(vue@3.5.14(typescript@5.8.3))
-    optionalDependencies:
-      vite: 6.3.5(@types/node@22.15.24)(jiti@2.4.2)(lightningcss@1.29.3)(terser@5.39.0)(tsx@4.19.4)(yaml@2.8.0)
-=======
       '@unocss/vite': 66.1.2(vite@6.3.5(@types/node@22.15.23)(jiti@2.4.2)(lightningcss@1.29.3)(terser@5.39.0)(yaml@2.8.0))(vue@3.5.14(typescript@5.8.3))
     optionalDependencies:
       vite: 6.3.5(@types/node@22.15.23)(jiti@2.4.2)(lightningcss@1.29.3)(terser@5.39.0)(yaml@2.8.0)
->>>>>>> 544c8a3a
     transitivePeerDependencies:
       - postcss
       - supports-color
@@ -8787,29 +8490,6 @@
       pathe: 2.0.3
       picomatch: 4.0.2
 
-<<<<<<< HEAD
-  unrs-resolver@1.7.6:
-    dependencies:
-      napi-postinstall: 0.2.4
-    optionalDependencies:
-      '@unrs/resolver-binding-darwin-arm64': 1.7.6
-      '@unrs/resolver-binding-darwin-x64': 1.7.6
-      '@unrs/resolver-binding-freebsd-x64': 1.7.6
-      '@unrs/resolver-binding-linux-arm-gnueabihf': 1.7.6
-      '@unrs/resolver-binding-linux-arm-musleabihf': 1.7.6
-      '@unrs/resolver-binding-linux-arm64-gnu': 1.7.6
-      '@unrs/resolver-binding-linux-arm64-musl': 1.7.6
-      '@unrs/resolver-binding-linux-ppc64-gnu': 1.7.6
-      '@unrs/resolver-binding-linux-riscv64-gnu': 1.7.6
-      '@unrs/resolver-binding-linux-riscv64-musl': 1.7.6
-      '@unrs/resolver-binding-linux-s390x-gnu': 1.7.6
-      '@unrs/resolver-binding-linux-x64-gnu': 1.7.6
-      '@unrs/resolver-binding-linux-x64-musl': 1.7.6
-      '@unrs/resolver-binding-wasm32-wasi': 1.7.6
-      '@unrs/resolver-binding-win32-arm64-msvc': 1.7.6
-      '@unrs/resolver-binding-win32-ia32-msvc': 1.7.6
-      '@unrs/resolver-binding-win32-x64-msvc': 1.7.6
-=======
   unrs-resolver@1.7.4:
     dependencies:
       napi-postinstall: 0.2.4
@@ -8831,7 +8511,6 @@
       '@unrs/resolver-binding-win32-arm64-msvc': 1.7.4
       '@unrs/resolver-binding-win32-ia32-msvc': 1.7.4
       '@unrs/resolver-binding-win32-x64-msvc': 1.7.4
->>>>>>> 544c8a3a
 
   unstorage@1.16.0:
     dependencies:
@@ -8875,21 +8554,13 @@
       '@types/unist': 3.0.3
       vfile-message: 4.0.2
 
-<<<<<<< HEAD
-  vite-node@3.1.1(@types/node@22.15.24)(jiti@2.4.2)(lightningcss@1.29.3)(terser@5.39.0)(tsx@4.19.4)(yaml@2.8.0):
-=======
   vite-node@3.1.1(@types/node@22.15.23)(jiti@2.4.2)(lightningcss@1.29.3)(terser@5.39.0)(yaml@2.8.0):
->>>>>>> 544c8a3a
     dependencies:
       cac: 6.7.14
       debug: 4.4.1
       es-module-lexer: 1.7.0
       pathe: 2.0.3
-<<<<<<< HEAD
-      vite: 6.3.5(@types/node@22.15.24)(jiti@2.4.2)(lightningcss@1.29.3)(terser@5.39.0)(tsx@4.19.4)(yaml@2.8.0)
-=======
       vite: 6.3.5(@types/node@22.15.23)(jiti@2.4.2)(lightningcss@1.29.3)(terser@5.39.0)(yaml@2.8.0)
->>>>>>> 544c8a3a
     transitivePeerDependencies:
       - '@types/node'
       - jiti
@@ -8905,11 +8576,7 @@
       - yaml
     optional: true
 
-<<<<<<< HEAD
-  vite@6.3.5(@types/node@22.15.24)(jiti@2.4.2)(lightningcss@1.29.3)(terser@5.39.0)(tsx@4.19.4)(yaml@2.8.0):
-=======
   vite@6.3.5(@types/node@22.15.23)(jiti@2.4.2)(lightningcss@1.29.3)(terser@5.39.0)(yaml@2.8.0):
->>>>>>> 544c8a3a
     dependencies:
       esbuild: 0.25.5
       fdir: 6.4.5(picomatch@4.0.2)
@@ -8918,11 +8585,7 @@
       rollup: 4.41.1
       tinyglobby: 0.2.14
     optionalDependencies:
-<<<<<<< HEAD
-      '@types/node': 22.15.24
-=======
       '@types/node': 22.15.23
->>>>>>> 544c8a3a
       fsevents: 2.3.3
       jiti: 2.4.2
       lightningcss: 1.29.3
@@ -8930,16 +8593,6 @@
       tsx: 4.19.4
       yaml: 2.8.0
 
-<<<<<<< HEAD
-  vitefu@1.0.6(vite@6.3.5(@types/node@22.15.24)(jiti@2.4.2)(lightningcss@1.29.3)(terser@5.39.0)(tsx@4.19.4)(yaml@2.8.0)):
-    optionalDependencies:
-      vite: 6.3.5(@types/node@22.15.24)(jiti@2.4.2)(lightningcss@1.29.3)(terser@5.39.0)(tsx@4.19.4)(yaml@2.8.0)
-
-  vitest@3.1.1(@types/debug@4.1.12)(@types/node@22.15.24)(jiti@2.4.2)(lightningcss@1.29.3)(terser@5.39.0)(tsx@4.19.4)(yaml@2.8.0):
-    dependencies:
-      '@vitest/expect': 3.1.1
-      '@vitest/mocker': 3.1.1(vite@6.3.5(@types/node@22.15.24)(jiti@2.4.2)(lightningcss@1.29.3)(terser@5.39.0)(tsx@4.19.4)(yaml@2.8.0))
-=======
   vitefu@1.0.6(vite@6.3.5(@types/node@22.15.23)(jiti@2.4.2)(lightningcss@1.29.3)(terser@5.39.0)(yaml@2.8.0)):
     optionalDependencies:
       vite: 6.3.5(@types/node@22.15.23)(jiti@2.4.2)(lightningcss@1.29.3)(terser@5.39.0)(yaml@2.8.0)
@@ -8948,7 +8601,6 @@
     dependencies:
       '@vitest/expect': 3.1.1
       '@vitest/mocker': 3.1.1(vite@6.3.5(@types/node@22.15.23)(jiti@2.4.2)(lightningcss@1.29.3)(terser@5.39.0)(yaml@2.8.0))
->>>>>>> 544c8a3a
       '@vitest/pretty-format': 3.1.4
       '@vitest/runner': 3.1.1
       '@vitest/snapshot': 3.1.1
@@ -8964,21 +8616,12 @@
       tinyexec: 0.3.2
       tinypool: 1.0.2
       tinyrainbow: 2.0.0
-<<<<<<< HEAD
-      vite: 6.3.5(@types/node@22.15.24)(jiti@2.4.2)(lightningcss@1.29.3)(terser@5.39.0)(tsx@4.19.4)(yaml@2.8.0)
-      vite-node: 3.1.1(@types/node@22.15.24)(jiti@2.4.2)(lightningcss@1.29.3)(terser@5.39.0)(tsx@4.19.4)(yaml@2.8.0)
-      why-is-node-running: 2.3.0
-    optionalDependencies:
-      '@types/debug': 4.1.12
-      '@types/node': 22.15.24
-=======
       vite: 6.3.5(@types/node@22.15.23)(jiti@2.4.2)(lightningcss@1.29.3)(terser@5.39.0)(yaml@2.8.0)
       vite-node: 3.1.1(@types/node@22.15.23)(jiti@2.4.2)(lightningcss@1.29.3)(terser@5.39.0)(yaml@2.8.0)
       why-is-node-running: 2.3.0
     optionalDependencies:
       '@types/debug': 4.1.12
       '@types/node': 22.15.23
->>>>>>> 544c8a3a
     transitivePeerDependencies:
       - jiti
       - less
